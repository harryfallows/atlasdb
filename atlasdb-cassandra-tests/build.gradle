--- conflicted
+++ resolved
@@ -31,15 +31,12 @@
     }
     maxHeapSize = "1024m"
     include '**/*Suite.class'
-<<<<<<< HEAD
+    maxParallelForks 2
+
     // We don't want to run ETEs not in the ETE containers.
     if (!Boolean.parseBoolean(System.getenv('ETE'))) {
         enabled = false
     }
-=======
-    maxParallelForks 2
-
->>>>>>> b7695aba
 }
 
 jacocoTestReport {
