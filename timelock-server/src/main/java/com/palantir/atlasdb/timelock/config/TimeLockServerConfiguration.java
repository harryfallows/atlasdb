--- conflicted
+++ resolved
@@ -58,13 +58,8 @@
         this.algorithm = MoreObjects.firstNonNull(algorithm, PaxosConfiguration.DEFAULT);
         this.cluster = cluster;
         this.clients = clients;
-<<<<<<< HEAD
-        this.asyncLockConfiguration = MoreObjects.firstNonNull(asyncLockConfiguration,
-                ImmutableAsyncLockConfiguration.builder().build());
-=======
         this.asyncLockConfiguration = MoreObjects.firstNonNull(
                 asyncLockConfiguration, ImmutableAsyncLockConfiguration.builder().build());
->>>>>>> 95f2bad2
         this.useClientRequestLimit = MoreObjects.firstNonNull(useClientRequestLimit, false);
         this.timeLimiterConfiguration =
                 MoreObjects.firstNonNull(timeLimiterConfiguration, TimeLimiterConfiguration.getDefaultConfiguration());
