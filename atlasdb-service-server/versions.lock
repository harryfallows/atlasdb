{
    "compileClasspath": {
        "ch.qos.logback:logback-classic": {
            "locked": "1.1.3",
            "transitive": [
                "io.dropwizard:dropwizard-jackson",
                "io.dropwizard:dropwizard-logging",
                "io.dropwizard:dropwizard-servlets"
            ]
        },
        "ch.qos.logback:logback-core": {
            "locked": "1.1.3",
            "transitive": [
                "ch.qos.logback:logback-classic",
                "io.dropwizard:dropwizard-logging"
            ]
        },
        "com.fasterxml.jackson.core:jackson-annotations": {
            "locked": "2.6.7",
            "transitive": [
                "com.fasterxml.jackson.core:jackson-databind",
                "com.fasterxml.jackson.datatype:jackson-datatype-joda",
                "com.palantir.atlasdb:atlasdb-api",
                "com.palantir.atlasdb:atlasdb-commons",
                "com.palantir.atlasdb:leader-election-api",
                "com.palantir.atlasdb:lock-api",
                "com.palantir.atlasdb:timestamp-api",
                "com.palantir.atlasdb:timestamp-client",
                "io.dropwizard:dropwizard-jackson",
                "io.dropwizard:dropwizard-util"
            ]
        },
        "com.fasterxml.jackson.core:jackson-core": {
            "locked": "2.6.7",
            "transitive": [
                "com.fasterxml.jackson.core:jackson-databind",
                "com.fasterxml.jackson.dataformat:jackson-dataformat-cbor",
                "com.fasterxml.jackson.dataformat:jackson-dataformat-yaml",
                "com.fasterxml.jackson.datatype:jackson-datatype-guava",
                "com.fasterxml.jackson.datatype:jackson-datatype-jdk7",
                "com.fasterxml.jackson.datatype:jackson-datatype-jdk8",
                "com.fasterxml.jackson.datatype:jackson-datatype-joda",
                "com.fasterxml.jackson.datatype:jackson-datatype-jsr310",
                "com.fasterxml.jackson.jaxrs:jackson-jaxrs-base",
                "com.fasterxml.jackson.jaxrs:jackson-jaxrs-cbor-provider",
                "com.fasterxml.jackson.module:jackson-module-afterburner",
                "com.fasterxml.jackson.module:jackson-module-jaxb-annotations",
                "com.palantir.atlasdb:atlasdb-client",
                "io.dropwizard:dropwizard-jackson"
            ]
        },
        "com.fasterxml.jackson.core:jackson-databind": {
            "locked": "2.6.7",
            "transitive": [
                "com.fasterxml.jackson.datatype:jackson-datatype-guava",
                "com.fasterxml.jackson.datatype:jackson-datatype-jdk7",
                "com.fasterxml.jackson.datatype:jackson-datatype-jdk8",
                "com.fasterxml.jackson.datatype:jackson-datatype-joda",
                "com.fasterxml.jackson.datatype:jackson-datatype-jsr310",
                "com.fasterxml.jackson.jaxrs:jackson-jaxrs-base",
                "com.fasterxml.jackson.jaxrs:jackson-jaxrs-cbor-provider",
                "com.fasterxml.jackson.module:jackson-module-afterburner",
                "com.fasterxml.jackson.module:jackson-module-jaxb-annotations",
                "com.netflix.feign:feign-jackson",
                "com.palantir.atlasdb:atlasdb-api",
                "com.palantir.atlasdb:atlasdb-client",
                "com.palantir.atlasdb:atlasdb-config",
                "com.palantir.atlasdb:atlasdb-persistent-lock-api",
                "com.palantir.atlasdb:lock-api",
                "com.palantir.atlasdb:qos-service-api",
                "com.palantir.atlasdb:timestamp-client",
                "com.palantir.config.crypto:encrypted-config-value",
                "com.palantir.config.crypto:encrypted-config-value-module",
                "com.palantir.remoting-api:errors",
                "com.palantir.remoting-api:ssl-config",
                "com.palantir.remoting-api:tracing",
                "com.palantir.remoting2:error-handling",
                "com.palantir.remoting2:jackson-support",
                "com.palantir.remoting3:jackson-support",
                "com.palantir.remoting3:keystores",
                "com.palantir.remoting3:tracing",
                "com.palantir.tokens:auth-tokens",
                "io.dropwizard:dropwizard-jackson"
            ]
        },
        "com.fasterxml.jackson.dataformat:jackson-dataformat-cbor": {
            "locked": "2.6.7",
            "transitive": [
                "com.fasterxml.jackson.jaxrs:jackson-jaxrs-cbor-provider",
                "com.palantir.remoting3:jackson-support"
            ]
        },
        "com.fasterxml.jackson.dataformat:jackson-dataformat-yaml": {
            "locked": "2.6.7",
            "transitive": [
                "com.palantir.atlasdb:atlasdb-config",
                "com.palantir.config.crypto:encrypted-config-value-module",
                "io.dropwizard:dropwizard-configuration"
            ]
        },
        "com.fasterxml.jackson.datatype:jackson-datatype-guava": {
            "locked": "2.6.7",
            "transitive": [
                "com.palantir.atlasdb:atlasdb-client",
                "com.palantir.remoting2:error-handling",
                "com.palantir.remoting2:jackson-support",
                "com.palantir.remoting3:jackson-support",
                "com.palantir.remoting3:tracing",
                "io.dropwizard:dropwizard-jackson"
            ]
        },
        "com.fasterxml.jackson.datatype:jackson-datatype-jdk7": {
            "locked": "2.6.7",
            "transitive": [
                "com.palantir.atlasdb:atlasdb-config",
                "io.dropwizard:dropwizard-jackson"
            ]
        },
        "com.fasterxml.jackson.datatype:jackson-datatype-jdk8": {
            "locked": "2.6.7",
            "transitive": [
                "com.palantir.atlasdb:atlasdb-config",
                "com.palantir.remoting2:error-handling",
                "com.palantir.remoting2:jackson-support",
                "com.palantir.remoting3:jackson-support",
                "com.palantir.remoting3:tracing",
                "com.palantir.tokens:auth-tokens"
            ]
        },
        "com.fasterxml.jackson.datatype:jackson-datatype-joda": {
            "locked": "2.6.7",
            "transitive": [
                "io.dropwizard:dropwizard-jackson"
            ]
        },
        "com.fasterxml.jackson.datatype:jackson-datatype-jsr310": {
            "locked": "2.6.7",
            "transitive": [
                "com.palantir.atlasdb:atlasdb-config",
                "com.palantir.remoting2:jackson-support",
                "com.palantir.remoting3:jackson-support"
            ]
        },
        "com.fasterxml.jackson.jaxrs:jackson-jaxrs-base": {
            "locked": "2.6.7",
            "transitive": [
                "com.fasterxml.jackson.jaxrs:jackson-jaxrs-cbor-provider",
                "com.fasterxml.jackson.jaxrs:jackson-jaxrs-json-provider"
            ]
        },
        "com.fasterxml.jackson.jaxrs:jackson-jaxrs-cbor-provider": {
            "locked": "2.6.7",
            "transitive": [
                "com.palantir.remoting3:jersey-servers"
            ]
        },
        "com.fasterxml.jackson.jaxrs:jackson-jaxrs-json-provider": {
            "locked": "2.6.7",
            "transitive": [
                "io.dropwizard:dropwizard-jersey"
            ]
        },
        "com.fasterxml.jackson.module:jackson-module-afterburner": {
            "locked": "2.6.7",
            "transitive": [
                "com.palantir.remoting2:error-handling",
                "com.palantir.remoting2:jackson-support",
                "com.palantir.remoting3:jackson-support",
                "com.palantir.remoting3:jersey-servers",
                "com.palantir.remoting3:tracing",
                "io.dropwizard:dropwizard-jackson"
            ]
        },
        "com.fasterxml.jackson.module:jackson-module-jaxb-annotations": {
            "locked": "2.6.7",
            "transitive": [
                "com.fasterxml.jackson.jaxrs:jackson-jaxrs-cbor-provider",
                "com.fasterxml.jackson.jaxrs:jackson-jaxrs-json-provider"
            ]
        },
        "com.fasterxml:classmate": {
            "locked": "1.0.0",
            "transitive": [
                "org.hibernate:hibernate-validator"
            ]
        },
        "com.google.code.findbugs:annotations": {
            "locked": "2.0.3",
            "transitive": [
                "com.palantir.atlasdb:atlasdb-api",
                "com.palantir.atlasdb:atlasdb-client",
                "com.palantir.atlasdb:atlasdb-client-protobufs",
                "com.palantir.atlasdb:atlasdb-commons",
                "com.palantir.atlasdb:atlasdb-config",
                "com.palantir.atlasdb:atlasdb-impl-shared",
                "com.palantir.atlasdb:atlasdb-lock-api",
                "com.palantir.atlasdb:atlasdb-persistent-lock-api",
                "com.palantir.atlasdb:atlasdb-service",
                "com.palantir.atlasdb:commons-executors",
                "com.palantir.atlasdb:leader-election-api",
                "com.palantir.atlasdb:leader-election-api-protobufs",
                "com.palantir.atlasdb:leader-election-impl",
                "com.palantir.atlasdb:lock-api",
                "com.palantir.atlasdb:lock-impl",
                "com.palantir.atlasdb:qos-service-api",
                "com.palantir.atlasdb:qos-service-impl",
                "com.palantir.atlasdb:timestamp-api",
                "com.palantir.atlasdb:timestamp-client",
                "com.palantir.tritium:tritium-api",
                "com.palantir.tritium:tritium-core",
                "com.palantir.tritium:tritium-lib",
                "com.palantir.tritium:tritium-metrics",
                "com.palantir.tritium:tritium-slf4j",
                "com.palantir.tritium:tritium-tracing"
            ]
        },
        "com.google.code.findbugs:jsr305": {
            "locked": "3.0.1",
            "transitive": [
                "com.palantir.atlasdb:atlasdb-commons",
                "com.palantir.remoting-api:errors",
                "com.palantir.remoting2:error-handling",
<<<<<<< HEAD
                "com.palantir.remoting3:jaxrs-clients",
                "com.palantir.remoting3:refresh-utils",
=======
>>>>>>> f236d3b8
                "io.dropwizard:dropwizard-util"
            ]
        },
        "com.google.guava:guava": {
            "locked": "18.0",
            "transitive": [
                "com.fasterxml.jackson.datatype:jackson-datatype-guava",
                "com.palantir.atlasdb:atlasdb-commons",
                "com.palantir.common:streams",
                "com.palantir.config.crypto:encrypted-config-value",
                "com.palantir.config.crypto:encrypted-config-value-module",
                "com.palantir.remoting2:error-handling",
                "com.palantir.remoting3:error-handling",
                "com.palantir.remoting3:jaxrs-clients",
                "com.palantir.remoting3:keystores",
                "com.palantir.remoting3:okhttp-clients",
                "com.palantir.remoting3:refresh-utils",
                "com.palantir.remoting3:tracing",
                "com.palantir.tritium:tritium-core",
                "com.palantir.tritium:tritium-lib",
                "com.palantir.tritium:tritium-metrics",
                "io.dropwizard:dropwizard-jackson",
                "io.dropwizard:dropwizard-lifecycle",
                "io.dropwizard:dropwizard-util"
            ]
        },
        "com.google.protobuf:protobuf-java": {
            "locked": "2.6.0",
            "transitive": [
                "com.palantir.atlasdb:atlasdb-client",
                "com.palantir.atlasdb:atlasdb-client-protobufs",
                "com.palantir.atlasdb:leader-election-api-protobufs",
                "com.palantir.atlasdb:leader-election-impl"
            ]
        },
        "com.googlecode.json-simple:json-simple": {
            "locked": "1.1.1",
            "transitive": [
                "com.palantir.atlasdb:atlasdb-client"
            ]
        },
        "com.googlecode.protobuf-java-format:protobuf-java-format": {
            "locked": "1.2",
            "transitive": [
                "com.palantir.atlasdb:atlasdb-client"
            ]
        },
        "com.jcraft:jzlib": {
            "locked": "1.1.3",
            "transitive": [
                "com.palantir.remoting3:jersey-servers"
            ]
        },
        "com.netflix.feign:feign-core": {
            "locked": "8.17.0",
            "transitive": [
                "com.netflix.feign:feign-jackson",
                "com.netflix.feign:feign-jaxrs",
                "com.netflix.feign:feign-okhttp",
                "com.netflix.feign:feign-slf4j"
            ]
        },
        "com.netflix.feign:feign-jackson": {
            "locked": "8.17.0",
            "transitive": [
                "com.palantir.remoting3:jaxrs-clients"
            ]
        },
        "com.netflix.feign:feign-jaxrs": {
            "locked": "8.17.0",
            "transitive": [
                "com.palantir.remoting3:jaxrs-clients"
            ]
        },
        "com.netflix.feign:feign-okhttp": {
            "locked": "8.17.0",
            "transitive": [
                "com.palantir.remoting3:jaxrs-clients"
            ]
        },
        "com.netflix.feign:feign-slf4j": {
            "locked": "8.17.0",
            "transitive": [
                "com.palantir.remoting3:jaxrs-clients"
            ]
        },
        "com.palantir.atlasdb:atlasdb-api": {
            "project": true,
            "transitive": [
                "com.palantir.atlasdb:atlasdb-client",
                "com.palantir.atlasdb:atlasdb-config",
                "com.palantir.atlasdb:atlasdb-lock-api"
            ]
        },
        "com.palantir.atlasdb:atlasdb-client": {
            "project": true,
            "transitive": [
                "com.palantir.atlasdb:atlasdb-impl-shared",
                "com.palantir.atlasdb:qos-service-impl"
            ]
        },
        "com.palantir.atlasdb:atlasdb-client-protobufs": {
            "project": true,
            "transitive": [
                "com.palantir.atlasdb:atlasdb-client"
            ]
        },
        "com.palantir.atlasdb:atlasdb-commons": {
            "project": true,
            "transitive": [
                "com.palantir.atlasdb:atlasdb-api",
                "com.palantir.atlasdb:atlasdb-client",
                "com.palantir.atlasdb:atlasdb-impl-shared",
                "com.palantir.atlasdb:leader-election-api",
                "com.palantir.atlasdb:leader-election-impl",
                "com.palantir.atlasdb:lock-api",
                "com.palantir.atlasdb:lock-impl",
                "com.palantir.atlasdb:timestamp-client"
            ]
        },
        "com.palantir.atlasdb:atlasdb-config": {
            "project": true,
            "transitive": [
                "com.palantir.atlasdb:atlasdb-service"
            ]
        },
        "com.palantir.atlasdb:atlasdb-feign": {
            "project": true,
            "transitive": [
                "com.palantir.atlasdb:atlasdb-config"
            ]
        },
        "com.palantir.atlasdb:atlasdb-impl-shared": {
            "project": true,
            "transitive": [
                "com.palantir.atlasdb:atlasdb-config"
            ]
        },
        "com.palantir.atlasdb:atlasdb-lock-api": {
            "project": true,
            "transitive": [
                "com.palantir.atlasdb:atlasdb-impl-shared"
            ]
        },
        "com.palantir.atlasdb:atlasdb-persistent-lock-api": {
            "project": true,
            "transitive": [
                "com.palantir.atlasdb:atlasdb-impl-shared"
            ]
        },
        "com.palantir.atlasdb:atlasdb-service": {
            "project": true
        },
        "com.palantir.atlasdb:commons-executors": {
            "project": true,
            "transitive": [
                "com.palantir.atlasdb:atlasdb-commons"
            ]
        },
        "com.palantir.atlasdb:leader-election-api": {
            "project": true,
            "transitive": [
                "com.palantir.atlasdb:leader-election-impl"
            ]
        },
        "com.palantir.atlasdb:leader-election-api-protobufs": {
            "project": true,
            "transitive": [
                "com.palantir.atlasdb:leader-election-api"
            ]
        },
        "com.palantir.atlasdb:leader-election-impl": {
            "project": true,
            "transitive": [
                "com.palantir.atlasdb:atlasdb-config",
                "com.palantir.atlasdb:atlasdb-service"
            ]
        },
        "com.palantir.atlasdb:lock-api": {
            "project": true,
            "transitive": [
                "com.palantir.atlasdb:atlasdb-feign",
                "com.palantir.atlasdb:atlasdb-lock-api",
                "com.palantir.atlasdb:lock-impl"
            ]
        },
        "com.palantir.atlasdb:lock-impl": {
            "project": true,
            "transitive": [
                "com.palantir.atlasdb:atlasdb-config",
                "com.palantir.atlasdb:atlasdb-impl-shared",
                "com.palantir.atlasdb:atlasdb-service"
            ]
        },
        "com.palantir.atlasdb:qos-service-api": {
            "project": true,
            "transitive": [
                "com.palantir.atlasdb:atlasdb-api",
                "com.palantir.atlasdb:atlasdb-client",
                "com.palantir.atlasdb:atlasdb-impl-shared",
                "com.palantir.atlasdb:qos-service-impl"
            ]
        },
        "com.palantir.atlasdb:qos-service-impl": {
            "project": true,
            "transitive": [
                "com.palantir.atlasdb:atlasdb-config"
            ]
        },
        "com.palantir.atlasdb:timestamp-api": {
            "project": true,
            "transitive": [
                "com.palantir.atlasdb:atlasdb-api",
                "com.palantir.atlasdb:atlasdb-impl-shared",
                "com.palantir.atlasdb:lock-api",
                "com.palantir.atlasdb:timestamp-client"
            ]
        },
        "com.palantir.atlasdb:timestamp-client": {
            "project": true,
            "transitive": [
                "com.palantir.atlasdb:atlasdb-config",
                "com.palantir.atlasdb:atlasdb-impl-shared"
            ]
        },
        "com.palantir.common:streams": {
            "locked": "1.9.0",
            "transitive": [
                "com.palantir.atlasdb:atlasdb-impl-shared"
            ]
        },
        "com.palantir.config.crypto:encrypted-config-value": {
            "locked": "1.0.0",
            "transitive": [
                "com.palantir.config.crypto:encrypted-config-value-module"
            ]
        },
        "com.palantir.config.crypto:encrypted-config-value-module": {
            "locked": "1.0.0",
            "transitive": [
                "com.palantir.atlasdb:atlasdb-config"
            ]
        },
        "com.palantir.patches.sourceforge:trove3": {
            "locked": "3.0.3-p5",
            "transitive": [
                "com.palantir.atlasdb:atlasdb-impl-shared",
                "com.palantir.atlasdb:lock-impl"
            ]
        },
        "com.palantir.remoting-api:errors": {
            "locked": "1.4.0",
            "transitive": [
                "com.palantir.remoting3:error-handling"
            ]
        },
        "com.palantir.remoting-api:service-config": {
            "locked": "1.4.0",
            "transitive": [
                "com.palantir.atlasdb:atlasdb-config",
                "com.palantir.atlasdb:atlasdb-feign",
                "com.palantir.remoting3:http-clients"
            ]
        },
        "com.palantir.remoting-api:ssl-config": {
            "locked": "1.4.0",
            "transitive": [
                "com.palantir.atlasdb:atlasdb-api",
                "com.palantir.remoting-api:service-config",
                "com.palantir.remoting3:keystores"
            ]
        },
        "com.palantir.remoting-api:tracing": {
            "locked": "1.4.0",
            "transitive": [
                "com.palantir.remoting3:tracing"
            ]
        },
        "com.palantir.remoting2:error-handling": {
            "locked": "2.3.0",
            "transitive": [
                "com.palantir.atlasdb:atlasdb-config"
            ]
        },
        "com.palantir.remoting2:jackson-support": {
            "locked": "2.3.0",
            "transitive": [
                "com.palantir.remoting2:error-handling"
            ]
        },
        "com.palantir.remoting3:error-handling": {
            "locked": "3.5.1",
            "transitive": [
                "com.palantir.remoting3:jaxrs-clients",
                "com.palantir.remoting3:jersey-servers",
                "com.palantir.remoting3:okhttp-clients"
            ]
        },
        "com.palantir.remoting3:http-clients": {
            "locked": "3.5.1",
            "transitive": [
                "com.palantir.remoting3:jaxrs-clients",
                "com.palantir.remoting3:okhttp-clients"
            ]
        },
        "com.palantir.remoting3:jackson-support": {
            "locked": "3.5.1",
            "transitive": [
                "com.palantir.remoting3:error-handling",
                "com.palantir.remoting3:jaxrs-clients",
                "com.palantir.remoting3:tracing"
            ]
        },
        "com.palantir.remoting3:jaxrs-clients": {
            "locked": "3.5.1",
            "transitive": [
<<<<<<< HEAD
                "com.palantir.atlasdb:atlasdb-api",
=======
>>>>>>> f236d3b8
                "com.palantir.atlasdb:qos-service-api"
            ]
        },
        "com.palantir.remoting3:jersey-servers": {
            "locked": "3.5.1",
            "transitive": [
                "com.palantir.atlasdb:atlasdb-impl-shared"
            ]
        },
        "com.palantir.remoting3:keystores": {
            "locked": "3.5.1",
            "transitive": [
                "com.palantir.atlasdb:atlasdb-config",
                "com.palantir.remoting3:http-clients",
                "com.palantir.remoting3:jaxrs-clients"
            ]
        },
        "com.palantir.remoting3:okhttp-clients": {
            "locked": "3.5.1",
            "transitive": [
                "com.palantir.remoting3:jaxrs-clients"
            ]
        },
        "com.palantir.remoting3:refresh-utils": {
            "locked": "3.5.1",
            "transitive": [
                "com.palantir.atlasdb:atlasdb-feign",
                "com.palantir.remoting3:jaxrs-clients"
            ]
        },
        "com.palantir.remoting3:tracing": {
            "locked": "3.5.1",
            "transitive": [
                "com.palantir.atlasdb:atlasdb-client",
                "com.palantir.atlasdb:atlasdb-config",
                "com.palantir.atlasdb:atlasdb-impl-shared",
                "com.palantir.atlasdb:leader-election-impl",
                "com.palantir.atlasdb:lock-impl",
                "com.palantir.remoting3:jersey-servers",
                "com.palantir.remoting3:tracing-okhttp3"
            ]
        },
        "com.palantir.remoting3:tracing-okhttp3": {
            "locked": "3.5.1",
            "transitive": [
                "com.palantir.remoting3:jaxrs-clients",
                "com.palantir.remoting3:okhttp-clients"
            ]
        },
        "com.palantir.safe-logging:safe-logging": {
            "locked": "0.1.3",
            "transitive": [
                "com.palantir.atlasdb:atlasdb-client",
                "com.palantir.atlasdb:atlasdb-commons",
                "com.palantir.atlasdb:atlasdb-config",
                "com.palantir.atlasdb:atlasdb-impl-shared",
                "com.palantir.atlasdb:leader-election-impl",
                "com.palantir.atlasdb:lock-api",
                "com.palantir.atlasdb:lock-impl",
                "com.palantir.atlasdb:qos-service-api",
                "com.palantir.atlasdb:timestamp-api",
                "com.palantir.remoting-api:errors",
                "com.palantir.remoting3:jersey-servers",
                "com.palantir.remoting3:tracing",
                "com.palantir.tritium:tritium-core",
                "com.palantir.tritium:tritium-lib",
                "com.palantir.tritium:tritium-metrics",
                "com.palantir.tritium:tritium-registry",
                "com.palantir.tritium:tritium-slf4j",
                "com.palantir.tritium:tritium-tracing"
            ]
        },
        "com.palantir.tokens:auth-tokens": {
            "locked": "3.0.0",
            "transitive": [
                "com.palantir.remoting-api:service-config"
            ]
        },
        "com.palantir.tritium:tritium-api": {
<<<<<<< HEAD
            "locked": "0.8.4",
=======
            "locked": "0.9.0",
>>>>>>> f236d3b8
            "transitive": [
                "com.palantir.tritium:tritium-core",
                "com.palantir.tritium:tritium-lib",
                "com.palantir.tritium:tritium-metrics",
                "com.palantir.tritium:tritium-slf4j",
                "com.palantir.tritium:tritium-tracing"
            ]
        },
        "com.palantir.tritium:tritium-core": {
<<<<<<< HEAD
            "locked": "0.8.4",
=======
            "locked": "0.9.0",
>>>>>>> f236d3b8
            "transitive": [
                "com.palantir.tritium:tritium-lib",
                "com.palantir.tritium:tritium-metrics",
                "com.palantir.tritium:tritium-slf4j",
                "com.palantir.tritium:tritium-tracing"
            ]
        },
        "com.palantir.tritium:tritium-lib": {
<<<<<<< HEAD
            "locked": "0.8.4",
=======
            "locked": "0.9.0",
>>>>>>> f236d3b8
            "transitive": [
                "com.palantir.atlasdb:atlasdb-client",
                "com.palantir.atlasdb:atlasdb-config"
            ]
        },
        "com.palantir.tritium:tritium-metrics": {
<<<<<<< HEAD
            "locked": "0.8.4",
=======
            "locked": "0.9.0",
>>>>>>> f236d3b8
            "transitive": [
                "com.palantir.atlasdb:atlasdb-client",
                "com.palantir.tritium:tritium-lib"
            ]
        },
        "com.palantir.tritium:tritium-proxy": {
<<<<<<< HEAD
            "locked": "0.8.4",
=======
            "locked": "0.9.0",
>>>>>>> f236d3b8
            "transitive": [
                "com.palantir.tritium:tritium-lib"
            ]
        },
        "com.palantir.tritium:tritium-registry": {
<<<<<<< HEAD
            "locked": "0.8.4",
=======
            "locked": "0.9.0",
>>>>>>> f236d3b8
            "transitive": [
                "com.palantir.atlasdb:atlasdb-client"
            ]
        },
        "com.palantir.tritium:tritium-slf4j": {
<<<<<<< HEAD
            "locked": "0.8.4",
=======
            "locked": "0.9.0",
>>>>>>> f236d3b8
            "transitive": [
                "com.palantir.tritium:tritium-lib"
            ]
        },
        "com.palantir.tritium:tritium-tracing": {
<<<<<<< HEAD
            "locked": "0.8.4",
=======
            "locked": "0.9.0",
>>>>>>> f236d3b8
            "transitive": [
                "com.palantir.tritium:tritium-lib"
            ]
        },
        "com.papertrail:profiler": {
            "locked": "1.0.2",
            "transitive": [
                "io.dropwizard.metrics:metrics-servlets"
            ]
        },
        "com.squareup.okhttp3:logging-interceptor": {
            "locked": "3.8.1",
            "transitive": [
                "com.palantir.remoting3:okhttp-clients"
            ]
        },
        "com.squareup.okhttp3:okhttp": {
            "locked": "3.8.1",
            "transitive": [
                "com.netflix.feign:feign-okhttp",
                "com.palantir.atlasdb:atlasdb-feign",
                "com.palantir.remoting3:okhttp-clients",
                "com.palantir.remoting3:tracing-okhttp3",
                "com.squareup.okhttp3:logging-interceptor"
            ]
        },
        "com.squareup.okio:okio": {
            "locked": "1.13.0",
            "transitive": [
                "com.squareup.okhttp3:okhttp"
            ]
        },
        "com.squareup:javapoet": {
            "locked": "1.9.0",
            "transitive": [
                "com.palantir.atlasdb:atlasdb-client"
            ]
        },
        "commons-io:commons-io": {
            "locked": "2.1",
            "transitive": [
                "com.palantir.atlasdb:leader-election-impl"
            ]
        },
        "commons-lang:commons-lang": {
            "locked": "2.6",
            "transitive": [
                "com.palantir.atlasdb:atlasdb-client",
                "com.palantir.atlasdb:leader-election-impl"
            ]
        },
        "io.dropwizard.metrics:metrics-annotation": {
            "locked": "3.2.3",
            "transitive": [
                "io.dropwizard.metrics:metrics-jersey2",
                "io.dropwizard:dropwizard-servlets"
            ]
        },
        "io.dropwizard.metrics:metrics-core": {
            "locked": "3.2.3",
            "transitive": [
                "com.palantir.atlasdb:atlasdb-commons",
                "com.palantir.remoting3:okhttp-clients",
                "io.dropwizard.metrics:metrics-jersey2",
                "io.dropwizard.metrics:metrics-jetty9",
                "io.dropwizard.metrics:metrics-json",
                "io.dropwizard.metrics:metrics-jvm",
                "io.dropwizard.metrics:metrics-logback",
                "io.dropwizard.metrics:metrics-servlets",
                "io.dropwizard:dropwizard-core",
                "io.dropwizard:dropwizard-metrics",
                "io.dropwizard:dropwizard-servlets"
            ]
        },
        "io.dropwizard.metrics:metrics-healthchecks": {
            "locked": "3.2.3",
            "transitive": [
                "io.dropwizard.metrics:metrics-servlets",
                "io.dropwizard:dropwizard-core"
            ]
        },
        "io.dropwizard.metrics:metrics-jersey2": {
            "locked": "3.2.3",
            "transitive": [
                "io.dropwizard:dropwizard-jersey"
            ]
        },
        "io.dropwizard.metrics:metrics-jetty9": {
            "locked": "3.2.3",
            "transitive": [
                "io.dropwizard:dropwizard-jetty"
            ]
        },
        "io.dropwizard.metrics:metrics-json": {
            "locked": "3.2.3",
            "transitive": [
                "io.dropwizard.metrics:metrics-servlets"
            ]
        },
        "io.dropwizard.metrics:metrics-jvm": {
            "locked": "3.2.3",
            "transitive": [
                "io.dropwizard.metrics:metrics-servlets",
                "io.dropwizard:dropwizard-core"
            ]
        },
        "io.dropwizard.metrics:metrics-logback": {
            "locked": "3.2.3",
            "transitive": [
                "io.dropwizard:dropwizard-logging"
            ]
        },
        "io.dropwizard.metrics:metrics-servlets": {
            "locked": "3.2.3",
            "transitive": [
                "io.dropwizard:dropwizard-core"
            ]
        },
        "io.dropwizard:dropwizard-configuration": {
            "locked": "0.9.3",
            "transitive": [
                "io.dropwizard:dropwizard-core"
            ]
        },
        "io.dropwizard:dropwizard-core": {
            "locked": "0.9.3"
        },
        "io.dropwizard:dropwizard-jackson": {
            "locked": "0.9.3",
            "transitive": [
                "com.palantir.atlasdb:atlasdb-config",
                "io.dropwizard:dropwizard-configuration",
                "io.dropwizard:dropwizard-core",
                "io.dropwizard:dropwizard-jersey",
                "io.dropwizard:dropwizard-logging",
                "io.dropwizard:dropwizard-metrics"
            ]
        },
        "io.dropwizard:dropwizard-jersey": {
            "locked": "0.9.3",
            "transitive": [
                "io.dropwizard:dropwizard-core"
            ]
        },
        "io.dropwizard:dropwizard-jetty": {
            "locked": "0.9.3",
            "transitive": [
                "io.dropwizard:dropwizard-core"
            ]
        },
        "io.dropwizard:dropwizard-lifecycle": {
            "locked": "0.9.3",
            "transitive": [
                "io.dropwizard:dropwizard-core",
                "io.dropwizard:dropwizard-metrics"
            ]
        },
        "io.dropwizard:dropwizard-logging": {
            "locked": "0.9.3",
            "transitive": [
                "io.dropwizard:dropwizard-core",
                "io.dropwizard:dropwizard-jersey",
                "io.dropwizard:dropwizard-jetty"
            ]
        },
        "io.dropwizard:dropwizard-metrics": {
            "locked": "0.9.3",
            "transitive": [
                "io.dropwizard:dropwizard-core"
            ]
        },
        "io.dropwizard:dropwizard-servlets": {
            "locked": "0.9.3",
            "transitive": [
                "io.dropwizard:dropwizard-core"
            ]
        },
        "io.dropwizard:dropwizard-util": {
            "locked": "0.9.3",
            "transitive": [
                "io.dropwizard:dropwizard-core",
                "io.dropwizard:dropwizard-jackson",
                "io.dropwizard:dropwizard-lifecycle",
                "io.dropwizard:dropwizard-servlets",
                "io.dropwizard:dropwizard-validation"
            ]
        },
        "io.dropwizard:dropwizard-validation": {
            "locked": "0.9.3",
            "transitive": [
                "io.dropwizard:dropwizard-configuration",
                "io.dropwizard:dropwizard-core",
                "io.dropwizard:dropwizard-jersey",
                "io.dropwizard:dropwizard-logging",
                "io.dropwizard:dropwizard-metrics"
            ]
        },
        "javax.annotation:javax.annotation-api": {
            "locked": "1.2",
            "transitive": [
                "org.glassfish.jersey.core:jersey-common",
                "org.glassfish.jersey.core:jersey-server"
            ]
        },
        "javax.inject:javax.inject": {
            "locked": "1",
            "transitive": [
                "com.palantir.atlasdb:atlasdb-service",
                "org.glassfish.hk2:hk2-api",
                "org.glassfish.hk2:hk2-utils"
            ]
        },
        "javax.servlet:javax.servlet-api": {
            "locked": "3.1.0",
            "transitive": [
                "org.eclipse.jetty:jetty-server"
            ]
        },
        "javax.validation:validation-api": {
            "locked": "1.1.0.Final",
            "transitive": [
                "com.palantir.atlasdb:atlasdb-api",
                "com.palantir.atlasdb:atlasdb-config",
                "com.palantir.atlasdb:atlasdb-feign",
                "org.glassfish.jersey.core:jersey-server",
                "org.glassfish.jersey.ext:jersey-bean-validation",
                "org.hibernate:hibernate-validator"
            ]
        },
        "javax.ws.rs:javax.ws.rs-api": {
            "locked": "2.0.1",
            "transitive": [
                "com.palantir.atlasdb:atlasdb-api",
                "com.palantir.atlasdb:atlasdb-commons",
                "com.palantir.atlasdb:atlasdb-persistent-lock-api",
                "com.palantir.atlasdb:leader-election-api",
                "com.palantir.atlasdb:lock-api",
                "com.palantir.atlasdb:qos-service-api",
                "com.palantir.atlasdb:timestamp-api",
                "com.palantir.remoting-api:errors",
                "com.palantir.remoting2:error-handling",
                "com.palantir.remoting3:error-handling",
                "com.palantir.remoting3:jaxrs-clients",
                "org.glassfish.jersey.containers:jersey-container-servlet",
                "org.glassfish.jersey.containers:jersey-container-servlet-core",
                "org.glassfish.jersey.core:jersey-client",
                "org.glassfish.jersey.core:jersey-common",
                "org.glassfish.jersey.core:jersey-server",
                "org.glassfish.jersey.ext:jersey-bean-validation",
                "org.glassfish.jersey.ext:jersey-metainf-services"
            ]
        },
        "joda-time:joda-time": {
            "locked": "2.7",
            "transitive": [
                "com.palantir.atlasdb:lock-impl",
                "com.papertrail:profiler",
                "io.dropwizard:dropwizard-util"
            ]
        },
        "net.jpountz.lz4:lz4": {
            "locked": "1.3.0",
            "transitive": [
                "com.palantir.atlasdb:atlasdb-commons"
            ]
        },
        "net.sourceforge.argparse4j:argparse4j": {
            "locked": "0.6.0",
            "transitive": [
                "io.dropwizard:dropwizard-core"
            ]
        },
        "org.apache.commons:commons-lang3": {
            "locked": "3.1",
            "transitive": [
                "com.palantir.atlasdb:atlasdb-api",
                "com.palantir.atlasdb:leader-election-api",
                "com.palantir.config.crypto:encrypted-config-value-module",
                "io.dropwizard:dropwizard-configuration",
                "io.dropwizard:dropwizard-jersey"
            ]
        },
        "org.apache.commons:commons-math3": {
            "locked": "3.2",
            "transitive": [
                "com.palantir.atlasdb:atlasdb-commons"
            ]
        },
        "org.eclipse.jetty.toolchain.setuid:jetty-setuid-java": {
            "locked": "1.0.3",
            "transitive": [
                "io.dropwizard:dropwizard-core"
            ]
        },
        "org.eclipse.jetty:jetty-continuation": {
            "locked": "9.2.17.v20160517",
            "transitive": [
                "io.dropwizard:dropwizard-jersey",
                "org.eclipse.jetty:jetty-servlets"
            ]
        },
        "org.eclipse.jetty:jetty-http": {
            "locked": "9.2.17.v20160517",
            "transitive": [
                "io.dropwizard:dropwizard-jetty",
                "org.eclipse.jetty:jetty-server",
                "org.eclipse.jetty:jetty-servlets"
            ]
        },
        "org.eclipse.jetty:jetty-io": {
            "locked": "9.2.17.v20160517",
            "transitive": [
                "org.eclipse.jetty:jetty-server",
                "org.eclipse.jetty:jetty-servlets"
            ]
        },
        "org.eclipse.jetty:jetty-security": {
            "locked": "9.2.17.v20160517",
            "transitive": [
                "org.eclipse.jetty:jetty-servlet"
            ]
        },
        "org.eclipse.jetty:jetty-server": {
            "locked": "9.2.17.v20160517",
            "transitive": [
                "io.dropwizard:dropwizard-jersey",
                "io.dropwizard:dropwizard-jetty",
                "io.dropwizard:dropwizard-lifecycle",
                "org.eclipse.jetty:jetty-security"
            ]
        },
        "org.eclipse.jetty:jetty-servlet": {
            "locked": "9.2.17.v20160517",
            "transitive": [
                "io.dropwizard:dropwizard-jetty",
                "org.eclipse.jetty:jetty-webapp"
            ]
        },
        "org.eclipse.jetty:jetty-servlets": {
            "locked": "9.2.17.v20160517",
            "transitive": [
                "io.dropwizard:dropwizard-jetty"
            ]
        },
        "org.eclipse.jetty:jetty-util": {
            "locked": "9.2.17.v20160517",
            "transitive": [
                "io.dropwizard:dropwizard-logging",
                "org.eclipse.jetty:jetty-http",
                "org.eclipse.jetty:jetty-io",
                "org.eclipse.jetty:jetty-servlets",
                "org.eclipse.jetty:jetty-xml"
            ]
        },
        "org.eclipse.jetty:jetty-webapp": {
            "locked": "9.2.17.v20160517",
            "transitive": [
                "io.dropwizard:dropwizard-jersey"
            ]
        },
        "org.eclipse.jetty:jetty-xml": {
            "locked": "9.2.17.v20160517",
            "transitive": [
                "org.eclipse.jetty:jetty-webapp"
            ]
        },
        "org.glassfish.hk2.external:aopalliance-repackaged": {
            "locked": "2.4.0-b31",
            "transitive": [
                "org.glassfish.hk2:hk2-api",
                "org.glassfish.hk2:hk2-locator"
            ]
        },
        "org.glassfish.hk2.external:javax.inject": {
            "locked": "2.4.0-b31",
            "transitive": [
                "org.glassfish.hk2:hk2-locator",
                "org.glassfish.jersey.containers:jersey-container-servlet-core",
                "org.glassfish.jersey.core:jersey-client",
                "org.glassfish.jersey.core:jersey-common",
                "org.glassfish.jersey.core:jersey-server",
                "org.glassfish.jersey.ext:jersey-bean-validation",
                "org.glassfish.jersey.media:jersey-media-jaxb"
            ]
        },
        "org.glassfish.hk2:hk2-api": {
            "locked": "2.4.0-b31",
            "transitive": [
                "org.glassfish.hk2:hk2-locator",
                "org.glassfish.jersey.core:jersey-client",
                "org.glassfish.jersey.core:jersey-common",
                "org.glassfish.jersey.core:jersey-server",
                "org.glassfish.jersey.media:jersey-media-jaxb"
            ]
        },
        "org.glassfish.hk2:hk2-locator": {
            "locked": "2.4.0-b31",
            "transitive": [
                "org.glassfish.jersey.core:jersey-client",
                "org.glassfish.jersey.core:jersey-common",
                "org.glassfish.jersey.core:jersey-server",
                "org.glassfish.jersey.media:jersey-media-jaxb"
            ]
        },
        "org.glassfish.hk2:hk2-utils": {
            "locked": "2.4.0-b31",
            "transitive": [
                "org.glassfish.hk2:hk2-api",
                "org.glassfish.hk2:hk2-locator"
            ]
        },
        "org.glassfish.hk2:osgi-resource-locator": {
            "locked": "1.0.1",
            "transitive": [
                "org.glassfish.jersey.core:jersey-common",
                "org.glassfish.jersey.media:jersey-media-jaxb"
            ]
        },
        "org.glassfish.jersey.bundles.repackaged:jersey-guava": {
            "locked": "2.22.1",
            "transitive": [
                "org.glassfish.jersey.core:jersey-common"
            ]
        },
        "org.glassfish.jersey.containers:jersey-container-servlet": {
            "locked": "2.22.1",
            "transitive": [
                "io.dropwizard:dropwizard-jersey"
            ]
        },
        "org.glassfish.jersey.containers:jersey-container-servlet-core": {
            "locked": "2.22.1",
            "transitive": [
                "org.glassfish.jersey.containers:jersey-container-servlet"
            ]
        },
        "org.glassfish.jersey.core:jersey-client": {
            "locked": "2.22.1",
            "transitive": [
                "org.glassfish.jersey.core:jersey-server"
            ]
        },
        "org.glassfish.jersey.core:jersey-common": {
            "locked": "2.22.1",
            "transitive": [
                "org.glassfish.jersey.containers:jersey-container-servlet",
                "org.glassfish.jersey.containers:jersey-container-servlet-core",
                "org.glassfish.jersey.core:jersey-client",
                "org.glassfish.jersey.core:jersey-server",
                "org.glassfish.jersey.ext:jersey-bean-validation",
                "org.glassfish.jersey.ext:jersey-metainf-services",
                "org.glassfish.jersey.media:jersey-media-jaxb"
            ]
        },
        "org.glassfish.jersey.core:jersey-server": {
            "locked": "2.22.1",
            "transitive": [
                "io.dropwizard:dropwizard-jersey",
                "org.glassfish.jersey.containers:jersey-container-servlet",
                "org.glassfish.jersey.containers:jersey-container-servlet-core",
                "org.glassfish.jersey.ext:jersey-bean-validation"
            ]
        },
        "org.glassfish.jersey.ext:jersey-bean-validation": {
            "locked": "2.22.1",
            "transitive": [
                "io.dropwizard:dropwizard-jersey"
            ]
        },
        "org.glassfish.jersey.ext:jersey-metainf-services": {
            "locked": "2.22.1",
            "transitive": [
                "io.dropwizard:dropwizard-jersey"
            ]
        },
        "org.glassfish.jersey.media:jersey-media-jaxb": {
            "locked": "2.22.1",
            "transitive": [
                "org.glassfish.jersey.core:jersey-server"
            ]
        },
        "org.glassfish:javax.el": {
            "locked": "3.0.0",
            "transitive": [
                "io.dropwizard:dropwizard-validation"
            ]
        },
        "org.hdrhistogram:HdrHistogram": {
            "locked": "2.1.10",
            "transitive": [
                "com.palantir.atlasdb:atlasdb-client",
                "com.palantir.atlasdb:atlasdb-config"
            ]
        },
        "org.hibernate:hibernate-validator": {
            "locked": "5.1.3.Final",
            "transitive": [
                "io.dropwizard:dropwizard-validation"
            ]
        },
        "org.javassist:javassist": {
            "locked": "3.18.2-GA",
            "transitive": [
                "org.glassfish.hk2:hk2-locator"
            ]
        },
        "org.jboss.logging:jboss-logging": {
            "locked": "3.1.3.GA",
            "transitive": [
                "org.hibernate:hibernate-validator"
            ]
        },
        "org.jvnet:animal-sniffer-annotation": {
            "locked": "1.0",
            "transitive": [
                "com.netflix.feign:feign-core"
            ]
        },
        "org.mortbay.jetty.alpn:jetty-alpn-agent": {
            "locked": "2.0.6",
            "transitive": [
                "com.palantir.atlasdb:atlasdb-config"
            ]
        },
        "org.mpierce.metrics.reservoir:hdrhistogram-metrics-reservoir": {
            "locked": "1.1.2",
            "transitive": [
                "com.palantir.tritium:tritium-metrics"
            ]
        },
        "org.slf4j:jcl-over-slf4j": {
            "locked": "1.7.5",
            "transitive": [
                "io.dropwizard:dropwizard-logging"
            ]
        },
        "org.slf4j:jul-to-slf4j": {
            "locked": "1.7.5",
            "transitive": [
                "io.dropwizard:dropwizard-logging"
            ]
        },
        "org.slf4j:log4j-over-slf4j": {
            "locked": "1.7.5",
            "transitive": [
                "io.dropwizard:dropwizard-logging"
            ]
        },
        "org.slf4j:slf4j-api": {
            "locked": "1.7.5",
            "transitive": [
                "com.netflix.feign:feign-slf4j",
                "com.palantir.atlasdb:atlasdb-commons",
                "com.palantir.remoting2:error-handling",
                "com.palantir.remoting3:error-handling",
                "com.palantir.remoting3:jaxrs-clients",
                "com.palantir.remoting3:okhttp-clients",
                "com.palantir.remoting3:tracing",
                "com.palantir.tokens:auth-tokens",
                "com.palantir.tritium:tritium-core",
                "com.palantir.tritium:tritium-lib",
                "com.palantir.tritium:tritium-metrics",
                "com.palantir.tritium:tritium-slf4j",
                "com.palantir.tritium:tritium-tracing",
                "io.dropwizard.metrics:metrics-annotation",
                "io.dropwizard.metrics:metrics-core",
                "io.dropwizard:dropwizard-jackson",
                "io.dropwizard:dropwizard-lifecycle",
                "io.dropwizard:dropwizard-logging",
                "io.dropwizard:dropwizard-metrics",
                "io.dropwizard:dropwizard-servlets",
                "org.slf4j:jcl-over-slf4j",
                "org.slf4j:jul-to-slf4j",
                "org.slf4j:log4j-over-slf4j"
            ]
        },
        "org.xerial.snappy:snappy-java": {
            "locked": "1.1.1.7",
            "transitive": [
                "com.palantir.atlasdb:atlasdb-client"
            ]
        },
        "org.yaml:snakeyaml": {
            "locked": "1.12",
            "transitive": [
                "com.fasterxml.jackson.dataformat:jackson-dataformat-yaml",
                "com.palantir.atlasdb:lock-impl"
            ]
        }
    },
    "runtime": {
        "ch.qos.logback:logback-classic": {
            "locked": "1.1.3",
            "transitive": [
                "io.dropwizard:dropwizard-jackson",
                "io.dropwizard:dropwizard-logging",
                "io.dropwizard:dropwizard-servlets"
            ]
        },
        "ch.qos.logback:logback-core": {
            "locked": "1.1.3",
            "transitive": [
                "ch.qos.logback:logback-classic",
                "io.dropwizard:dropwizard-logging"
            ]
        },
        "com.carrotsearch:hppc": {
            "locked": "0.5.4",
            "transitive": [
                "com.palantir.atlasdb:atlasdb-cassandra"
            ]
        },
        "com.datastax.cassandra:cassandra-driver-core": {
            "locked": "2.2.0-rc3",
            "transitive": [
                "com.palantir.atlasdb:atlasdb-cassandra"
            ]
        },
        "com.fasterxml.jackson.core:jackson-annotations": {
            "locked": "2.6.7",
            "transitive": [
                "com.fasterxml.jackson.core:jackson-databind",
                "com.fasterxml.jackson.datatype:jackson-datatype-joda",
                "com.palantir.atlasdb:atlasdb-api",
                "com.palantir.atlasdb:atlasdb-commons",
                "com.palantir.atlasdb:leader-election-api",
                "com.palantir.atlasdb:lock-api",
                "com.palantir.atlasdb:timestamp-api",
                "com.palantir.atlasdb:timestamp-client",
                "io.dropwizard:dropwizard-jackson",
                "io.dropwizard:dropwizard-util"
            ]
        },
        "com.fasterxml.jackson.core:jackson-core": {
            "locked": "2.6.7",
            "transitive": [
                "com.fasterxml.jackson.core:jackson-databind",
                "com.fasterxml.jackson.dataformat:jackson-dataformat-cbor",
                "com.fasterxml.jackson.dataformat:jackson-dataformat-yaml",
                "com.fasterxml.jackson.datatype:jackson-datatype-guava",
                "com.fasterxml.jackson.datatype:jackson-datatype-jdk7",
                "com.fasterxml.jackson.datatype:jackson-datatype-jdk8",
                "com.fasterxml.jackson.datatype:jackson-datatype-joda",
                "com.fasterxml.jackson.datatype:jackson-datatype-jsr310",
                "com.fasterxml.jackson.jaxrs:jackson-jaxrs-base",
                "com.fasterxml.jackson.jaxrs:jackson-jaxrs-cbor-provider",
                "com.fasterxml.jackson.module:jackson-module-afterburner",
                "com.fasterxml.jackson.module:jackson-module-jaxb-annotations",
                "com.palantir.atlasdb:atlasdb-client",
                "io.dropwizard:dropwizard-jackson"
            ]
        },
        "com.fasterxml.jackson.core:jackson-databind": {
            "locked": "2.6.7",
            "transitive": [
                "com.fasterxml.jackson.datatype:jackson-datatype-guava",
                "com.fasterxml.jackson.datatype:jackson-datatype-jdk7",
                "com.fasterxml.jackson.datatype:jackson-datatype-jdk8",
                "com.fasterxml.jackson.datatype:jackson-datatype-joda",
                "com.fasterxml.jackson.datatype:jackson-datatype-jsr310",
                "com.fasterxml.jackson.jaxrs:jackson-jaxrs-base",
                "com.fasterxml.jackson.jaxrs:jackson-jaxrs-cbor-provider",
                "com.fasterxml.jackson.module:jackson-module-afterburner",
                "com.fasterxml.jackson.module:jackson-module-jaxb-annotations",
                "com.netflix.feign:feign-jackson",
                "com.palantir.atlasdb:atlasdb-api",
                "com.palantir.atlasdb:atlasdb-client",
                "com.palantir.atlasdb:atlasdb-config",
                "com.palantir.atlasdb:atlasdb-persistent-lock-api",
                "com.palantir.atlasdb:lock-api",
                "com.palantir.atlasdb:qos-service-api",
                "com.palantir.atlasdb:timestamp-client",
                "com.palantir.config.crypto:encrypted-config-value",
                "com.palantir.config.crypto:encrypted-config-value-module",
                "com.palantir.remoting-api:errors",
                "com.palantir.remoting-api:ssl-config",
                "com.palantir.remoting-api:tracing",
                "com.palantir.remoting2:error-handling",
                "com.palantir.remoting2:jackson-support",
                "com.palantir.remoting3:jackson-support",
                "com.palantir.remoting3:keystores",
                "com.palantir.remoting3:tracing",
                "com.palantir.tokens:auth-tokens",
                "io.dropwizard:dropwizard-jackson"
            ]
        },
        "com.fasterxml.jackson.dataformat:jackson-dataformat-cbor": {
            "locked": "2.6.7",
            "transitive": [
                "com.fasterxml.jackson.jaxrs:jackson-jaxrs-cbor-provider",
                "com.palantir.remoting3:jackson-support"
            ]
        },
        "com.fasterxml.jackson.dataformat:jackson-dataformat-yaml": {
            "locked": "2.6.7",
            "transitive": [
                "com.palantir.atlasdb:atlasdb-config",
                "com.palantir.config.crypto:encrypted-config-value-module",
                "io.dropwizard:dropwizard-configuration"
            ]
        },
        "com.fasterxml.jackson.datatype:jackson-datatype-guava": {
            "locked": "2.6.7",
            "transitive": [
                "com.palantir.atlasdb:atlasdb-client",
                "com.palantir.remoting2:error-handling",
                "com.palantir.remoting2:jackson-support",
                "com.palantir.remoting3:jackson-support",
                "com.palantir.remoting3:tracing",
                "io.dropwizard:dropwizard-jackson"
            ]
        },
        "com.fasterxml.jackson.datatype:jackson-datatype-jdk7": {
            "locked": "2.6.7",
            "transitive": [
                "com.palantir.atlasdb:atlasdb-config",
                "io.dropwizard:dropwizard-jackson"
            ]
        },
        "com.fasterxml.jackson.datatype:jackson-datatype-jdk8": {
            "locked": "2.6.7",
            "transitive": [
                "com.palantir.atlasdb:atlasdb-config",
                "com.palantir.remoting2:error-handling",
                "com.palantir.remoting2:jackson-support",
                "com.palantir.remoting3:jackson-support",
                "com.palantir.remoting3:tracing",
                "com.palantir.tokens:auth-tokens"
            ]
        },
        "com.fasterxml.jackson.datatype:jackson-datatype-joda": {
            "locked": "2.6.7",
            "transitive": [
                "io.dropwizard:dropwizard-jackson"
            ]
        },
        "com.fasterxml.jackson.datatype:jackson-datatype-jsr310": {
            "locked": "2.6.7",
            "transitive": [
                "com.palantir.atlasdb:atlasdb-config",
                "com.palantir.remoting2:jackson-support",
                "com.palantir.remoting3:jackson-support"
            ]
        },
        "com.fasterxml.jackson.jaxrs:jackson-jaxrs-base": {
            "locked": "2.6.7",
            "transitive": [
                "com.fasterxml.jackson.jaxrs:jackson-jaxrs-cbor-provider",
                "com.fasterxml.jackson.jaxrs:jackson-jaxrs-json-provider"
            ]
        },
        "com.fasterxml.jackson.jaxrs:jackson-jaxrs-cbor-provider": {
            "locked": "2.6.7",
            "transitive": [
                "com.palantir.remoting3:jersey-servers"
            ]
        },
        "com.fasterxml.jackson.jaxrs:jackson-jaxrs-json-provider": {
            "locked": "2.6.7",
            "transitive": [
                "io.dropwizard:dropwizard-jersey"
            ]
        },
        "com.fasterxml.jackson.module:jackson-module-afterburner": {
            "locked": "2.6.7",
            "transitive": [
                "com.palantir.remoting2:error-handling",
                "com.palantir.remoting2:jackson-support",
                "com.palantir.remoting3:jackson-support",
                "com.palantir.remoting3:jersey-servers",
                "com.palantir.remoting3:tracing",
                "io.dropwizard:dropwizard-jackson"
            ]
        },
        "com.fasterxml.jackson.module:jackson-module-jaxb-annotations": {
            "locked": "2.6.7",
            "transitive": [
                "com.fasterxml.jackson.jaxrs:jackson-jaxrs-cbor-provider",
                "com.fasterxml.jackson.jaxrs:jackson-jaxrs-json-provider"
            ]
        },
        "com.fasterxml:classmate": {
            "locked": "1.0.0",
            "transitive": [
                "org.hibernate:hibernate-validator"
            ]
        },
        "com.github.rholder:snowball-stemmer": {
            "locked": "1.3.0.581.1",
            "transitive": [
                "com.palantir.atlasdb:atlasdb-cassandra"
            ]
        },
        "com.google.code.findbugs:annotations": {
            "locked": "2.0.3",
            "transitive": [
                "com.palantir.atlasdb:atlasdb-api",
                "com.palantir.atlasdb:atlasdb-cassandra",
                "com.palantir.atlasdb:atlasdb-client",
                "com.palantir.atlasdb:atlasdb-client-protobufs",
                "com.palantir.atlasdb:atlasdb-commons",
                "com.palantir.atlasdb:atlasdb-config",
                "com.palantir.atlasdb:atlasdb-impl-shared",
                "com.palantir.atlasdb:atlasdb-lock-api",
                "com.palantir.atlasdb:atlasdb-persistent-lock-api",
                "com.palantir.atlasdb:atlasdb-processors",
                "com.palantir.atlasdb:atlasdb-service",
                "com.palantir.atlasdb:commons-annotations",
                "com.palantir.atlasdb:commons-api",
                "com.palantir.atlasdb:commons-executors",
                "com.palantir.atlasdb:leader-election-api",
                "com.palantir.atlasdb:leader-election-api-protobufs",
                "com.palantir.atlasdb:leader-election-impl",
                "com.palantir.atlasdb:lock-api",
                "com.palantir.atlasdb:lock-impl",
                "com.palantir.atlasdb:qos-service-api",
                "com.palantir.atlasdb:qos-service-impl",
                "com.palantir.atlasdb:timestamp-api",
                "com.palantir.atlasdb:timestamp-client",
                "com.palantir.atlasdb:timestamp-impl",
                "com.palantir.tritium:tritium-api",
                "com.palantir.tritium:tritium-core",
                "com.palantir.tritium:tritium-lib",
                "com.palantir.tritium:tritium-metrics",
                "com.palantir.tritium:tritium-slf4j",
                "com.palantir.tritium:tritium-tracing"
            ]
        },
        "com.google.code.findbugs:jsr305": {
            "locked": "3.0.1",
            "transitive": [
                "com.palantir.atlasdb:atlasdb-commons",
                "com.palantir.remoting-api:errors",
                "com.palantir.remoting2:error-handling",
<<<<<<< HEAD
                "com.palantir.remoting3:jaxrs-clients",
                "com.palantir.remoting3:refresh-utils",
=======
>>>>>>> f236d3b8
                "io.dropwizard:dropwizard-util"
            ]
        },
        "com.google.guava:guava": {
            "locked": "18.0",
            "transitive": [
                "com.datastax.cassandra:cassandra-driver-core",
                "com.fasterxml.jackson.datatype:jackson-datatype-guava",
                "com.palantir.atlasdb:atlasdb-cassandra",
                "com.palantir.atlasdb:atlasdb-commons",
                "com.palantir.atlasdb:atlasdb-processors",
                "com.palantir.common:streams",
                "com.palantir.config.crypto:encrypted-config-value",
                "com.palantir.config.crypto:encrypted-config-value-module",
                "com.palantir.remoting2:error-handling",
                "com.palantir.remoting3:error-handling",
                "com.palantir.remoting3:jaxrs-clients",
                "com.palantir.remoting3:keystores",
                "com.palantir.remoting3:okhttp-clients",
                "com.palantir.remoting3:refresh-utils",
                "com.palantir.remoting3:tracing",
                "com.palantir.tritium:tritium-core",
                "com.palantir.tritium:tritium-lib",
                "com.palantir.tritium:tritium-metrics",
                "io.dropwizard:dropwizard-jackson",
                "io.dropwizard:dropwizard-lifecycle",
                "io.dropwizard:dropwizard-util"
            ]
        },
        "com.google.protobuf:protobuf-java": {
            "locked": "2.6.0",
            "transitive": [
                "com.palantir.atlasdb:atlasdb-client",
                "com.palantir.atlasdb:atlasdb-client-protobufs",
                "com.palantir.atlasdb:leader-election-api-protobufs",
                "com.palantir.atlasdb:leader-election-impl"
            ]
        },
        "com.googlecode.concurrent-trees:concurrent-trees": {
            "locked": "2.4.0",
            "transitive": [
                "org.apache.cassandra:cassandra-thrift"
            ]
        },
        "com.googlecode.json-simple:json-simple": {
            "locked": "1.1.1",
            "transitive": [
                "com.palantir.atlasdb:atlasdb-client"
            ]
        },
        "com.googlecode.protobuf-java-format:protobuf-java-format": {
            "locked": "1.2",
            "transitive": [
                "com.palantir.atlasdb:atlasdb-client"
            ]
        },
        "com.jcraft:jzlib": {
            "locked": "1.1.3",
            "transitive": [
                "com.palantir.remoting3:jersey-servers"
            ]
        },
        "com.netflix.feign:feign-core": {
            "locked": "8.17.0",
            "transitive": [
                "com.netflix.feign:feign-jackson",
                "com.netflix.feign:feign-jaxrs",
                "com.netflix.feign:feign-okhttp",
                "com.netflix.feign:feign-slf4j"
            ]
        },
        "com.netflix.feign:feign-jackson": {
            "locked": "8.17.0",
            "transitive": [
                "com.palantir.remoting3:jaxrs-clients"
            ]
        },
        "com.netflix.feign:feign-jaxrs": {
            "locked": "8.17.0",
            "transitive": [
                "com.palantir.remoting3:jaxrs-clients"
            ]
        },
        "com.netflix.feign:feign-okhttp": {
            "locked": "8.17.0",
            "transitive": [
                "com.palantir.remoting3:jaxrs-clients"
            ]
        },
        "com.netflix.feign:feign-slf4j": {
            "locked": "8.17.0",
            "transitive": [
                "com.palantir.remoting3:jaxrs-clients"
            ]
        },
        "com.palantir.atlasdb:atlasdb-api": {
            "project": true,
            "transitive": [
                "com.palantir.atlasdb:atlasdb-cassandra",
                "com.palantir.atlasdb:atlasdb-client",
                "com.palantir.atlasdb:atlasdb-config",
                "com.palantir.atlasdb:atlasdb-lock-api"
            ]
        },
        "com.palantir.atlasdb:atlasdb-cassandra": {
            "project": true
        },
        "com.palantir.atlasdb:atlasdb-client": {
            "project": true,
            "transitive": [
                "com.palantir.atlasdb:atlasdb-cassandra",
                "com.palantir.atlasdb:atlasdb-impl-shared",
                "com.palantir.atlasdb:qos-service-impl",
                "com.palantir.atlasdb:timestamp-impl"
            ]
        },
        "com.palantir.atlasdb:atlasdb-client-protobufs": {
            "project": true,
            "transitive": [
                "com.palantir.atlasdb:atlasdb-client"
            ]
        },
        "com.palantir.atlasdb:atlasdb-commons": {
            "project": true,
            "transitive": [
                "com.palantir.atlasdb:atlasdb-api",
                "com.palantir.atlasdb:atlasdb-client",
                "com.palantir.atlasdb:atlasdb-impl-shared",
                "com.palantir.atlasdb:commons-api",
                "com.palantir.atlasdb:leader-election-api",
                "com.palantir.atlasdb:leader-election-impl",
                "com.palantir.atlasdb:lock-api",
                "com.palantir.atlasdb:lock-impl",
                "com.palantir.atlasdb:timestamp-client",
                "com.palantir.atlasdb:timestamp-impl"
            ]
        },
        "com.palantir.atlasdb:atlasdb-config": {
            "project": true,
            "transitive": [
                "com.palantir.atlasdb:atlasdb-service"
            ]
        },
        "com.palantir.atlasdb:atlasdb-feign": {
            "project": true,
            "transitive": [
                "com.palantir.atlasdb:atlasdb-config"
            ]
        },
        "com.palantir.atlasdb:atlasdb-impl-shared": {
            "project": true,
            "transitive": [
                "com.palantir.atlasdb:atlasdb-config"
            ]
        },
        "com.palantir.atlasdb:atlasdb-lock-api": {
            "project": true,
            "transitive": [
                "com.palantir.atlasdb:atlasdb-impl-shared"
            ]
        },
        "com.palantir.atlasdb:atlasdb-persistent-lock-api": {
            "project": true,
            "transitive": [
                "com.palantir.atlasdb:atlasdb-impl-shared"
            ]
        },
        "com.palantir.atlasdb:atlasdb-processors": {
            "project": true,
            "transitive": [
                "com.palantir.atlasdb:atlasdb-cassandra"
            ]
        },
        "com.palantir.atlasdb:atlasdb-service": {
            "project": true
        },
        "com.palantir.atlasdb:commons-annotations": {
            "project": true,
            "transitive": [
                "com.palantir.atlasdb:commons-api"
            ]
        },
        "com.palantir.atlasdb:commons-api": {
            "project": true,
            "transitive": [
                "com.palantir.atlasdb:atlasdb-cassandra"
            ]
        },
        "com.palantir.atlasdb:commons-executors": {
            "project": true,
            "transitive": [
                "com.palantir.atlasdb:atlasdb-commons"
            ]
        },
        "com.palantir.atlasdb:leader-election-api": {
            "project": true,
            "transitive": [
                "com.palantir.atlasdb:leader-election-impl"
            ]
        },
        "com.palantir.atlasdb:leader-election-api-protobufs": {
            "project": true,
            "transitive": [
                "com.palantir.atlasdb:leader-election-api"
            ]
        },
        "com.palantir.atlasdb:leader-election-impl": {
            "project": true,
            "transitive": [
                "com.palantir.atlasdb:atlasdb-config",
                "com.palantir.atlasdb:atlasdb-service"
            ]
        },
        "com.palantir.atlasdb:lock-api": {
            "project": true,
            "transitive": [
                "com.palantir.atlasdb:atlasdb-feign",
                "com.palantir.atlasdb:atlasdb-lock-api",
                "com.palantir.atlasdb:lock-impl"
            ]
        },
        "com.palantir.atlasdb:lock-impl": {
            "project": true,
            "transitive": [
                "com.palantir.atlasdb:atlasdb-config",
                "com.palantir.atlasdb:atlasdb-impl-shared",
                "com.palantir.atlasdb:atlasdb-service"
            ]
        },
        "com.palantir.atlasdb:qos-service-api": {
            "project": true,
            "transitive": [
                "com.palantir.atlasdb:atlasdb-api",
                "com.palantir.atlasdb:atlasdb-client",
                "com.palantir.atlasdb:atlasdb-impl-shared",
                "com.palantir.atlasdb:qos-service-impl"
            ]
        },
        "com.palantir.atlasdb:qos-service-impl": {
            "project": true,
            "transitive": [
                "com.palantir.atlasdb:atlasdb-config"
            ]
        },
        "com.palantir.atlasdb:timestamp-api": {
            "project": true,
            "transitive": [
                "com.palantir.atlasdb:atlasdb-api",
                "com.palantir.atlasdb:atlasdb-impl-shared",
                "com.palantir.atlasdb:lock-api",
                "com.palantir.atlasdb:timestamp-client",
                "com.palantir.atlasdb:timestamp-impl"
            ]
        },
        "com.palantir.atlasdb:timestamp-client": {
            "project": true,
            "transitive": [
                "com.palantir.atlasdb:atlasdb-config",
                "com.palantir.atlasdb:atlasdb-impl-shared",
                "com.palantir.atlasdb:timestamp-impl"
            ]
        },
        "com.palantir.atlasdb:timestamp-impl": {
            "project": true,
            "transitive": [
                "com.palantir.atlasdb:atlasdb-cassandra"
            ]
        },
        "com.palantir.common:streams": {
            "locked": "1.9.0",
            "transitive": [
                "com.palantir.atlasdb:atlasdb-impl-shared"
            ]
        },
        "com.palantir.config.crypto:encrypted-config-value": {
            "locked": "1.0.0",
            "transitive": [
                "com.palantir.config.crypto:encrypted-config-value-module"
            ]
        },
        "com.palantir.config.crypto:encrypted-config-value-module": {
            "locked": "1.0.0",
            "transitive": [
                "com.palantir.atlasdb:atlasdb-config"
            ]
        },
        "com.palantir.patches.sourceforge:trove3": {
            "locked": "3.0.3-p5",
            "transitive": [
                "com.palantir.atlasdb:atlasdb-cassandra",
                "com.palantir.atlasdb:atlasdb-impl-shared",
                "com.palantir.atlasdb:lock-impl"
            ]
        },
        "com.palantir.remoting-api:errors": {
            "locked": "1.4.0",
            "transitive": [
                "com.palantir.remoting3:error-handling"
            ]
        },
        "com.palantir.remoting-api:service-config": {
            "locked": "1.4.0",
            "transitive": [
                "com.palantir.atlasdb:atlasdb-config",
                "com.palantir.atlasdb:atlasdb-feign",
                "com.palantir.remoting3:http-clients"
            ]
        },
        "com.palantir.remoting-api:ssl-config": {
            "locked": "1.4.0",
            "transitive": [
                "com.palantir.atlasdb:atlasdb-api",
                "com.palantir.atlasdb:atlasdb-cassandra",
                "com.palantir.remoting-api:service-config",
                "com.palantir.remoting3:keystores"
            ]
        },
        "com.palantir.remoting-api:tracing": {
            "locked": "1.4.0",
            "transitive": [
                "com.palantir.remoting3:tracing"
            ]
        },
        "com.palantir.remoting2:error-handling": {
            "locked": "2.3.0",
            "transitive": [
                "com.palantir.atlasdb:atlasdb-config"
            ]
        },
        "com.palantir.remoting2:jackson-support": {
            "locked": "2.3.0",
            "transitive": [
                "com.palantir.remoting2:error-handling"
            ]
        },
        "com.palantir.remoting3:error-handling": {
            "locked": "3.5.1",
            "transitive": [
                "com.palantir.remoting3:jaxrs-clients",
                "com.palantir.remoting3:jersey-servers",
                "com.palantir.remoting3:okhttp-clients"
            ]
        },
        "com.palantir.remoting3:http-clients": {
            "locked": "3.5.1",
            "transitive": [
                "com.palantir.remoting3:jaxrs-clients",
                "com.palantir.remoting3:okhttp-clients"
            ]
        },
        "com.palantir.remoting3:jackson-support": {
            "locked": "3.5.1",
            "transitive": [
                "com.palantir.remoting3:error-handling",
                "com.palantir.remoting3:jaxrs-clients",
                "com.palantir.remoting3:tracing"
            ]
        },
        "com.palantir.remoting3:jaxrs-clients": {
            "locked": "3.5.1",
            "transitive": [
<<<<<<< HEAD
                "com.palantir.atlasdb:atlasdb-api",
=======
>>>>>>> f236d3b8
                "com.palantir.atlasdb:qos-service-api"
            ]
        },
        "com.palantir.remoting3:jersey-servers": {
            "locked": "3.5.1",
            "transitive": [
                "com.palantir.atlasdb:atlasdb-impl-shared"
            ]
        },
        "com.palantir.remoting3:keystores": {
            "locked": "3.5.1",
            "transitive": [
                "com.palantir.atlasdb:atlasdb-cassandra",
                "com.palantir.atlasdb:atlasdb-config",
                "com.palantir.remoting3:http-clients",
                "com.palantir.remoting3:jaxrs-clients"
            ]
        },
        "com.palantir.remoting3:okhttp-clients": {
            "locked": "3.5.1",
            "transitive": [
                "com.palantir.remoting3:jaxrs-clients"
            ]
        },
        "com.palantir.remoting3:refresh-utils": {
            "locked": "3.5.1",
            "transitive": [
                "com.palantir.atlasdb:atlasdb-feign",
                "com.palantir.remoting3:jaxrs-clients"
            ]
        },
        "com.palantir.remoting3:tracing": {
            "locked": "3.5.1",
            "transitive": [
                "com.palantir.atlasdb:atlasdb-cassandra",
                "com.palantir.atlasdb:atlasdb-client",
                "com.palantir.atlasdb:atlasdb-config",
                "com.palantir.atlasdb:atlasdb-impl-shared",
                "com.palantir.atlasdb:leader-election-impl",
                "com.palantir.atlasdb:lock-impl",
                "com.palantir.remoting3:jersey-servers",
                "com.palantir.remoting3:tracing-okhttp3"
            ]
        },
        "com.palantir.remoting3:tracing-okhttp3": {
            "locked": "3.5.1",
            "transitive": [
                "com.palantir.remoting3:jaxrs-clients",
                "com.palantir.remoting3:okhttp-clients"
            ]
        },
        "com.palantir.safe-logging:safe-logging": {
            "locked": "0.1.3",
            "transitive": [
                "com.palantir.atlasdb:atlasdb-cassandra",
                "com.palantir.atlasdb:atlasdb-client",
                "com.palantir.atlasdb:atlasdb-commons",
                "com.palantir.atlasdb:atlasdb-config",
                "com.palantir.atlasdb:atlasdb-impl-shared",
                "com.palantir.atlasdb:leader-election-impl",
                "com.palantir.atlasdb:lock-api",
                "com.palantir.atlasdb:lock-impl",
                "com.palantir.atlasdb:qos-service-api",
                "com.palantir.atlasdb:timestamp-api",
                "com.palantir.atlasdb:timestamp-impl",
                "com.palantir.remoting-api:errors",
                "com.palantir.remoting3:jersey-servers",
                "com.palantir.remoting3:tracing",
                "com.palantir.tritium:tritium-core",
                "com.palantir.tritium:tritium-lib",
                "com.palantir.tritium:tritium-metrics",
                "com.palantir.tritium:tritium-registry",
                "com.palantir.tritium:tritium-slf4j",
                "com.palantir.tritium:tritium-tracing"
            ]
        },
        "com.palantir.tokens:auth-tokens": {
            "locked": "3.0.0",
            "transitive": [
                "com.palantir.remoting-api:service-config"
            ]
        },
        "com.palantir.tritium:tritium-api": {
<<<<<<< HEAD
            "locked": "0.8.4",
=======
            "locked": "0.9.0",
>>>>>>> f236d3b8
            "transitive": [
                "com.palantir.tritium:tritium-core",
                "com.palantir.tritium:tritium-lib",
                "com.palantir.tritium:tritium-metrics",
                "com.palantir.tritium:tritium-slf4j",
                "com.palantir.tritium:tritium-tracing"
            ]
        },
        "com.palantir.tritium:tritium-core": {
<<<<<<< HEAD
            "locked": "0.8.4",
=======
            "locked": "0.9.0",
>>>>>>> f236d3b8
            "transitive": [
                "com.palantir.tritium:tritium-lib",
                "com.palantir.tritium:tritium-metrics",
                "com.palantir.tritium:tritium-slf4j",
                "com.palantir.tritium:tritium-tracing"
            ]
        },
        "com.palantir.tritium:tritium-lib": {
<<<<<<< HEAD
            "locked": "0.8.4",
=======
            "locked": "0.9.0",
>>>>>>> f236d3b8
            "transitive": [
                "com.palantir.atlasdb:atlasdb-client",
                "com.palantir.atlasdb:atlasdb-config"
            ]
        },
        "com.palantir.tritium:tritium-metrics": {
<<<<<<< HEAD
            "locked": "0.8.4",
=======
            "locked": "0.9.0",
>>>>>>> f236d3b8
            "transitive": [
                "com.palantir.atlasdb:atlasdb-client",
                "com.palantir.tritium:tritium-lib"
            ]
        },
        "com.palantir.tritium:tritium-proxy": {
<<<<<<< HEAD
            "locked": "0.8.4",
=======
            "locked": "0.9.0",
>>>>>>> f236d3b8
            "transitive": [
                "com.palantir.tritium:tritium-lib"
            ]
        },
        "com.palantir.tritium:tritium-registry": {
<<<<<<< HEAD
            "locked": "0.8.4",
=======
            "locked": "0.9.0",
>>>>>>> f236d3b8
            "transitive": [
                "com.palantir.atlasdb:atlasdb-client"
            ]
        },
        "com.palantir.tritium:tritium-slf4j": {
<<<<<<< HEAD
            "locked": "0.8.4",
=======
            "locked": "0.9.0",
>>>>>>> f236d3b8
            "transitive": [
                "com.palantir.tritium:tritium-lib"
            ]
        },
        "com.palantir.tritium:tritium-tracing": {
<<<<<<< HEAD
            "locked": "0.8.4",
=======
            "locked": "0.9.0",
>>>>>>> f236d3b8
            "transitive": [
                "com.palantir.tritium:tritium-lib"
            ]
        },
        "com.papertrail:profiler": {
            "locked": "1.0.2",
            "transitive": [
                "io.dropwizard.metrics:metrics-servlets"
            ]
        },
        "com.squareup.okhttp3:logging-interceptor": {
            "locked": "3.8.1",
            "transitive": [
                "com.palantir.remoting3:okhttp-clients"
            ]
        },
        "com.squareup.okhttp3:okhttp": {
            "locked": "3.8.1",
            "transitive": [
                "com.netflix.feign:feign-okhttp",
                "com.palantir.atlasdb:atlasdb-feign",
                "com.palantir.remoting3:okhttp-clients",
                "com.palantir.remoting3:tracing-okhttp3",
                "com.squareup.okhttp3:logging-interceptor"
            ]
        },
        "com.squareup.okio:okio": {
            "locked": "1.13.0",
            "transitive": [
                "com.squareup.okhttp3:okhttp"
            ]
        },
        "com.squareup:javapoet": {
            "locked": "1.9.0",
            "transitive": [
                "com.palantir.atlasdb:atlasdb-client",
                "com.palantir.atlasdb:atlasdb-processors"
            ]
        },
        "commons-codec:commons-codec": {
            "locked": "1.10",
            "transitive": [
                "org.apache.httpcomponents:httpclient"
            ]
        },
        "commons-io:commons-io": {
            "locked": "2.1",
            "transitive": [
                "com.palantir.atlasdb:leader-election-impl"
            ]
        },
        "commons-lang:commons-lang": {
            "locked": "2.6",
            "transitive": [
                "com.palantir.atlasdb:atlasdb-client",
                "com.palantir.atlasdb:leader-election-impl"
            ]
        },
        "de.jflex:jflex": {
            "locked": "1.6.0",
            "transitive": [
                "com.palantir.atlasdb:atlasdb-cassandra"
            ]
        },
        "io.dropwizard.metrics:metrics-annotation": {
            "locked": "3.2.3",
            "transitive": [
                "io.dropwizard.metrics:metrics-jersey2",
                "io.dropwizard:dropwizard-servlets"
            ]
        },
        "io.dropwizard.metrics:metrics-core": {
            "locked": "3.2.3",
            "transitive": [
                "com.palantir.atlasdb:atlasdb-commons",
                "com.palantir.remoting3:okhttp-clients",
                "io.dropwizard.metrics:metrics-jersey2",
                "io.dropwizard.metrics:metrics-jetty9",
                "io.dropwizard.metrics:metrics-json",
                "io.dropwizard.metrics:metrics-jvm",
                "io.dropwizard.metrics:metrics-logback",
                "io.dropwizard.metrics:metrics-servlets",
                "io.dropwizard:dropwizard-core",
                "io.dropwizard:dropwizard-metrics",
                "io.dropwizard:dropwizard-servlets"
            ]
        },
        "io.dropwizard.metrics:metrics-healthchecks": {
            "locked": "3.2.3",
            "transitive": [
                "io.dropwizard.metrics:metrics-servlets",
                "io.dropwizard:dropwizard-core"
            ]
        },
        "io.dropwizard.metrics:metrics-jersey2": {
            "locked": "3.2.3",
            "transitive": [
                "io.dropwizard:dropwizard-jersey"
            ]
        },
        "io.dropwizard.metrics:metrics-jetty9": {
            "locked": "3.2.3",
            "transitive": [
                "io.dropwizard:dropwizard-jetty"
            ]
        },
        "io.dropwizard.metrics:metrics-json": {
            "locked": "3.2.3",
            "transitive": [
                "io.dropwizard.metrics:metrics-servlets"
            ]
        },
        "io.dropwizard.metrics:metrics-jvm": {
            "locked": "3.2.3",
            "transitive": [
                "io.dropwizard.metrics:metrics-servlets",
                "io.dropwizard:dropwizard-core"
            ]
        },
        "io.dropwizard.metrics:metrics-logback": {
            "locked": "3.2.3",
            "transitive": [
                "io.dropwizard:dropwizard-logging"
            ]
        },
        "io.dropwizard.metrics:metrics-servlets": {
            "locked": "3.2.3",
            "transitive": [
                "io.dropwizard:dropwizard-core"
            ]
        },
        "io.dropwizard:dropwizard-configuration": {
            "locked": "0.9.3",
            "transitive": [
                "io.dropwizard:dropwizard-core"
            ]
        },
        "io.dropwizard:dropwizard-core": {
            "locked": "0.9.3"
        },
        "io.dropwizard:dropwizard-jackson": {
            "locked": "0.9.3",
            "transitive": [
                "com.palantir.atlasdb:atlasdb-config",
                "io.dropwizard:dropwizard-configuration",
                "io.dropwizard:dropwizard-core",
                "io.dropwizard:dropwizard-jersey",
                "io.dropwizard:dropwizard-logging",
                "io.dropwizard:dropwizard-metrics"
            ]
        },
        "io.dropwizard:dropwizard-jersey": {
            "locked": "0.9.3",
            "transitive": [
                "io.dropwizard:dropwizard-core"
            ]
        },
        "io.dropwizard:dropwizard-jetty": {
            "locked": "0.9.3",
            "transitive": [
                "io.dropwizard:dropwizard-core"
            ]
        },
        "io.dropwizard:dropwizard-lifecycle": {
            "locked": "0.9.3",
            "transitive": [
                "io.dropwizard:dropwizard-core",
                "io.dropwizard:dropwizard-metrics"
            ]
        },
        "io.dropwizard:dropwizard-logging": {
            "locked": "0.9.3",
            "transitive": [
                "io.dropwizard:dropwizard-core",
                "io.dropwizard:dropwizard-jersey",
                "io.dropwizard:dropwizard-jetty"
            ]
        },
        "io.dropwizard:dropwizard-metrics": {
            "locked": "0.9.3",
            "transitive": [
                "io.dropwizard:dropwizard-core"
            ]
        },
        "io.dropwizard:dropwizard-servlets": {
            "locked": "0.9.3",
            "transitive": [
                "io.dropwizard:dropwizard-core"
            ]
        },
        "io.dropwizard:dropwizard-util": {
            "locked": "0.9.3",
            "transitive": [
                "io.dropwizard:dropwizard-core",
                "io.dropwizard:dropwizard-jackson",
                "io.dropwizard:dropwizard-lifecycle",
                "io.dropwizard:dropwizard-servlets",
                "io.dropwizard:dropwizard-validation"
            ]
        },
        "io.dropwizard:dropwizard-validation": {
            "locked": "0.9.3",
            "transitive": [
                "io.dropwizard:dropwizard-configuration",
                "io.dropwizard:dropwizard-core",
                "io.dropwizard:dropwizard-jersey",
                "io.dropwizard:dropwizard-logging",
                "io.dropwizard:dropwizard-metrics"
            ]
        },
        "io.netty:netty-buffer": {
            "locked": "4.0.27.Final",
            "transitive": [
                "io.netty:netty-handler",
                "io.netty:netty-transport"
            ]
        },
        "io.netty:netty-codec": {
            "locked": "4.0.27.Final",
            "transitive": [
                "io.netty:netty-handler"
            ]
        },
        "io.netty:netty-common": {
            "locked": "4.0.27.Final",
            "transitive": [
                "io.netty:netty-buffer"
            ]
        },
        "io.netty:netty-handler": {
            "locked": "4.0.27.Final",
            "transitive": [
                "com.datastax.cassandra:cassandra-driver-core"
            ]
        },
        "io.netty:netty-transport": {
            "locked": "4.0.27.Final",
            "transitive": [
                "io.netty:netty-codec",
                "io.netty:netty-handler"
            ]
        },
        "javax.annotation:javax.annotation-api": {
            "locked": "1.2",
            "transitive": [
                "org.glassfish.jersey.core:jersey-common",
                "org.glassfish.jersey.core:jersey-server"
            ]
        },
        "javax.inject:javax.inject": {
            "locked": "1",
            "transitive": [
                "com.palantir.atlasdb:atlasdb-service",
                "org.glassfish.hk2:hk2-api",
                "org.glassfish.hk2:hk2-utils"
            ]
        },
        "javax.servlet:javax.servlet-api": {
            "locked": "3.1.0",
            "transitive": [
                "org.eclipse.jetty:jetty-server"
            ]
        },
        "javax.validation:validation-api": {
            "locked": "1.1.0.Final",
            "transitive": [
                "com.palantir.atlasdb:atlasdb-api",
                "com.palantir.atlasdb:atlasdb-config",
                "com.palantir.atlasdb:atlasdb-feign",
                "org.glassfish.jersey.core:jersey-server",
                "org.glassfish.jersey.ext:jersey-bean-validation",
                "org.hibernate:hibernate-validator"
            ]
        },
        "javax.ws.rs:javax.ws.rs-api": {
            "locked": "2.0.1",
            "transitive": [
                "com.palantir.atlasdb:atlasdb-api",
                "com.palantir.atlasdb:atlasdb-commons",
                "com.palantir.atlasdb:atlasdb-persistent-lock-api",
                "com.palantir.atlasdb:leader-election-api",
                "com.palantir.atlasdb:lock-api",
                "com.palantir.atlasdb:qos-service-api",
                "com.palantir.atlasdb:timestamp-api",
                "com.palantir.remoting-api:errors",
                "com.palantir.remoting2:error-handling",
                "com.palantir.remoting3:error-handling",
                "com.palantir.remoting3:jaxrs-clients",
                "org.glassfish.jersey.containers:jersey-container-servlet",
                "org.glassfish.jersey.containers:jersey-container-servlet-core",
                "org.glassfish.jersey.core:jersey-client",
                "org.glassfish.jersey.core:jersey-common",
                "org.glassfish.jersey.core:jersey-server",
                "org.glassfish.jersey.ext:jersey-bean-validation",
                "org.glassfish.jersey.ext:jersey-metainf-services"
            ]
        },
        "joda-time:joda-time": {
            "locked": "2.7",
            "transitive": [
                "com.palantir.atlasdb:lock-impl",
                "com.papertrail:profiler",
                "io.dropwizard:dropwizard-util"
            ]
        },
        "net.jpountz.lz4:lz4": {
            "locked": "1.3.0",
            "transitive": [
                "com.palantir.atlasdb:atlasdb-commons"
            ]
        },
        "net.sourceforge.argparse4j:argparse4j": {
            "locked": "0.6.0",
            "transitive": [
                "io.dropwizard:dropwizard-core"
            ]
        },
        "org.apache.cassandra:cassandra-thrift": {
            "locked": "3.10",
            "transitive": [
                "com.palantir.atlasdb:atlasdb-cassandra"
            ]
        },
        "org.apache.commons:commons-lang3": {
            "locked": "3.1",
            "transitive": [
                "com.palantir.atlasdb:atlasdb-api",
                "com.palantir.atlasdb:leader-election-api",
                "com.palantir.config.crypto:encrypted-config-value-module",
                "io.dropwizard:dropwizard-configuration",
                "io.dropwizard:dropwizard-jersey",
                "org.apache.cassandra:cassandra-thrift"
            ]
        },
        "org.apache.commons:commons-math3": {
            "locked": "3.2",
            "transitive": [
                "com.palantir.atlasdb:atlasdb-commons"
            ]
        },
        "org.apache.commons:commons-pool2": {
            "locked": "2.4.2",
            "transitive": [
                "com.palantir.atlasdb:atlasdb-cassandra"
            ]
        },
        "org.apache.httpcomponents:httpclient": {
            "locked": "4.2.5",
            "transitive": [
                "org.apache.thrift:libthrift"
            ]
        },
        "org.apache.httpcomponents:httpcore": {
            "locked": "4.2.4",
            "transitive": [
                "org.apache.httpcomponents:httpclient",
                "org.apache.thrift:libthrift"
            ]
        },
        "org.apache.thrift:libthrift": {
            "locked": "0.9.2",
            "transitive": [
                "org.apache.cassandra:cassandra-thrift"
            ]
        },
        "org.eclipse.jetty.toolchain.setuid:jetty-setuid-java": {
            "locked": "1.0.3",
            "transitive": [
                "io.dropwizard:dropwizard-core"
            ]
        },
        "org.eclipse.jetty:jetty-continuation": {
            "locked": "9.2.17.v20160517",
            "transitive": [
                "io.dropwizard:dropwizard-jersey",
                "org.eclipse.jetty:jetty-servlets"
            ]
        },
        "org.eclipse.jetty:jetty-http": {
            "locked": "9.2.17.v20160517",
            "transitive": [
                "io.dropwizard:dropwizard-jetty",
                "org.eclipse.jetty:jetty-server",
                "org.eclipse.jetty:jetty-servlets"
            ]
        },
        "org.eclipse.jetty:jetty-io": {
            "locked": "9.2.17.v20160517",
            "transitive": [
                "org.eclipse.jetty:jetty-server",
                "org.eclipse.jetty:jetty-servlets"
            ]
        },
        "org.eclipse.jetty:jetty-security": {
            "locked": "9.2.17.v20160517",
            "transitive": [
                "org.eclipse.jetty:jetty-servlet"
            ]
        },
        "org.eclipse.jetty:jetty-server": {
            "locked": "9.2.17.v20160517",
            "transitive": [
                "io.dropwizard:dropwizard-jersey",
                "io.dropwizard:dropwizard-jetty",
                "io.dropwizard:dropwizard-lifecycle",
                "org.eclipse.jetty:jetty-security"
            ]
        },
        "org.eclipse.jetty:jetty-servlet": {
            "locked": "9.2.17.v20160517",
            "transitive": [
                "io.dropwizard:dropwizard-jetty",
                "org.eclipse.jetty:jetty-webapp"
            ]
        },
        "org.eclipse.jetty:jetty-servlets": {
            "locked": "9.2.17.v20160517",
            "transitive": [
                "io.dropwizard:dropwizard-jetty"
            ]
        },
        "org.eclipse.jetty:jetty-util": {
            "locked": "9.2.17.v20160517",
            "transitive": [
                "io.dropwizard:dropwizard-logging",
                "org.eclipse.jetty:jetty-http",
                "org.eclipse.jetty:jetty-io",
                "org.eclipse.jetty:jetty-servlets",
                "org.eclipse.jetty:jetty-xml"
            ]
        },
        "org.eclipse.jetty:jetty-webapp": {
            "locked": "9.2.17.v20160517",
            "transitive": [
                "io.dropwizard:dropwizard-jersey"
            ]
        },
        "org.eclipse.jetty:jetty-xml": {
            "locked": "9.2.17.v20160517",
            "transitive": [
                "org.eclipse.jetty:jetty-webapp"
            ]
        },
        "org.glassfish.hk2.external:aopalliance-repackaged": {
            "locked": "2.4.0-b31",
            "transitive": [
                "org.glassfish.hk2:hk2-api",
                "org.glassfish.hk2:hk2-locator"
            ]
        },
        "org.glassfish.hk2.external:javax.inject": {
            "locked": "2.4.0-b31",
            "transitive": [
                "org.glassfish.hk2:hk2-locator",
                "org.glassfish.jersey.containers:jersey-container-servlet-core",
                "org.glassfish.jersey.core:jersey-client",
                "org.glassfish.jersey.core:jersey-common",
                "org.glassfish.jersey.core:jersey-server",
                "org.glassfish.jersey.ext:jersey-bean-validation",
                "org.glassfish.jersey.media:jersey-media-jaxb"
            ]
        },
        "org.glassfish.hk2:hk2-api": {
            "locked": "2.4.0-b31",
            "transitive": [
                "org.glassfish.hk2:hk2-locator",
                "org.glassfish.jersey.core:jersey-client",
                "org.glassfish.jersey.core:jersey-common",
                "org.glassfish.jersey.core:jersey-server",
                "org.glassfish.jersey.media:jersey-media-jaxb"
            ]
        },
        "org.glassfish.hk2:hk2-locator": {
            "locked": "2.4.0-b31",
            "transitive": [
                "org.glassfish.jersey.core:jersey-client",
                "org.glassfish.jersey.core:jersey-common",
                "org.glassfish.jersey.core:jersey-server",
                "org.glassfish.jersey.media:jersey-media-jaxb"
            ]
        },
        "org.glassfish.hk2:hk2-utils": {
            "locked": "2.4.0-b31",
            "transitive": [
                "org.glassfish.hk2:hk2-api",
                "org.glassfish.hk2:hk2-locator"
            ]
        },
        "org.glassfish.hk2:osgi-resource-locator": {
            "locked": "1.0.1",
            "transitive": [
                "org.glassfish.jersey.core:jersey-common",
                "org.glassfish.jersey.media:jersey-media-jaxb"
            ]
        },
        "org.glassfish.jersey.bundles.repackaged:jersey-guava": {
            "locked": "2.22.1",
            "transitive": [
                "org.glassfish.jersey.core:jersey-common"
            ]
        },
        "org.glassfish.jersey.containers:jersey-container-servlet": {
            "locked": "2.22.1",
            "transitive": [
                "io.dropwizard:dropwizard-jersey"
            ]
        },
        "org.glassfish.jersey.containers:jersey-container-servlet-core": {
            "locked": "2.22.1",
            "transitive": [
                "org.glassfish.jersey.containers:jersey-container-servlet"
            ]
        },
        "org.glassfish.jersey.core:jersey-client": {
            "locked": "2.22.1",
            "transitive": [
                "org.glassfish.jersey.core:jersey-server"
            ]
        },
        "org.glassfish.jersey.core:jersey-common": {
            "locked": "2.22.1",
            "transitive": [
                "org.glassfish.jersey.containers:jersey-container-servlet",
                "org.glassfish.jersey.containers:jersey-container-servlet-core",
                "org.glassfish.jersey.core:jersey-client",
                "org.glassfish.jersey.core:jersey-server",
                "org.glassfish.jersey.ext:jersey-bean-validation",
                "org.glassfish.jersey.ext:jersey-metainf-services",
                "org.glassfish.jersey.media:jersey-media-jaxb"
            ]
        },
        "org.glassfish.jersey.core:jersey-server": {
            "locked": "2.22.1",
            "transitive": [
                "io.dropwizard:dropwizard-jersey",
                "org.glassfish.jersey.containers:jersey-container-servlet",
                "org.glassfish.jersey.containers:jersey-container-servlet-core",
                "org.glassfish.jersey.ext:jersey-bean-validation"
            ]
        },
        "org.glassfish.jersey.ext:jersey-bean-validation": {
            "locked": "2.22.1",
            "transitive": [
                "io.dropwizard:dropwizard-jersey"
            ]
        },
        "org.glassfish.jersey.ext:jersey-metainf-services": {
            "locked": "2.22.1",
            "transitive": [
                "io.dropwizard:dropwizard-jersey"
            ]
        },
        "org.glassfish.jersey.media:jersey-media-jaxb": {
            "locked": "2.22.1",
            "transitive": [
                "org.glassfish.jersey.core:jersey-server"
            ]
        },
        "org.glassfish:javax.el": {
            "locked": "3.0.0",
            "transitive": [
                "io.dropwizard:dropwizard-validation"
            ]
        },
        "org.hdrhistogram:HdrHistogram": {
            "locked": "2.1.10",
            "transitive": [
                "com.palantir.atlasdb:atlasdb-client",
                "com.palantir.atlasdb:atlasdb-config"
            ]
        },
        "org.hibernate:hibernate-validator": {
            "locked": "5.1.3.Final",
            "transitive": [
                "io.dropwizard:dropwizard-validation"
            ]
        },
        "org.javassist:javassist": {
            "locked": "3.18.2-GA",
            "transitive": [
                "org.glassfish.hk2:hk2-locator"
            ]
        },
        "org.jboss.logging:jboss-logging": {
            "locked": "3.1.3.GA",
            "transitive": [
                "org.hibernate:hibernate-validator"
            ]
        },
        "org.jboss.marshalling:jboss-marshalling": {
            "locked": "1.4.11.Final",
            "transitive": [
                "com.palantir.atlasdb:atlasdb-cassandra"
            ]
        },
        "org.jvnet:animal-sniffer-annotation": {
            "locked": "1.0",
            "transitive": [
                "com.netflix.feign:feign-core"
            ]
        },
        "org.mortbay.jetty.alpn:jetty-alpn-agent": {
            "locked": "2.0.6",
            "transitive": [
                "com.palantir.atlasdb:atlasdb-config"
            ]
        },
        "org.mpierce.metrics.reservoir:hdrhistogram-metrics-reservoir": {
            "locked": "1.1.2",
            "transitive": [
                "com.palantir.tritium:tritium-metrics"
            ]
        },
        "org.slf4j:jcl-over-slf4j": {
            "locked": "1.7.5",
            "transitive": [
                "io.dropwizard:dropwizard-logging",
                "org.apache.cassandra:cassandra-thrift"
            ]
        },
        "org.slf4j:jul-to-slf4j": {
            "locked": "1.7.5",
            "transitive": [
                "io.dropwizard:dropwizard-logging"
            ]
        },
        "org.slf4j:log4j-over-slf4j": {
            "locked": "1.7.5",
            "transitive": [
                "io.dropwizard:dropwizard-logging",
                "org.apache.cassandra:cassandra-thrift"
            ]
        },
        "org.slf4j:slf4j-api": {
            "locked": "1.7.5",
            "transitive": [
                "com.netflix.feign:feign-slf4j",
                "com.palantir.atlasdb:atlasdb-commons",
                "com.palantir.remoting2:error-handling",
                "com.palantir.remoting3:error-handling",
                "com.palantir.remoting3:jaxrs-clients",
                "com.palantir.remoting3:okhttp-clients",
                "com.palantir.remoting3:tracing",
                "com.palantir.tokens:auth-tokens",
                "com.palantir.tritium:tritium-core",
                "com.palantir.tritium:tritium-lib",
                "com.palantir.tritium:tritium-metrics",
                "com.palantir.tritium:tritium-slf4j",
                "com.palantir.tritium:tritium-tracing",
                "io.dropwizard.metrics:metrics-annotation",
                "io.dropwizard.metrics:metrics-core",
                "io.dropwizard:dropwizard-jackson",
                "io.dropwizard:dropwizard-lifecycle",
                "io.dropwizard:dropwizard-logging",
                "io.dropwizard:dropwizard-metrics",
                "io.dropwizard:dropwizard-servlets",
                "org.apache.cassandra:cassandra-thrift",
                "org.apache.thrift:libthrift",
                "org.slf4j:jcl-over-slf4j",
                "org.slf4j:jul-to-slf4j",
                "org.slf4j:log4j-over-slf4j"
            ]
        },
        "org.xerial.snappy:snappy-java": {
            "locked": "1.1.1.7",
            "transitive": [
                "com.palantir.atlasdb:atlasdb-client"
            ]
        },
        "org.yaml:snakeyaml": {
            "locked": "1.12",
            "transitive": [
                "com.fasterxml.jackson.dataformat:jackson-dataformat-yaml",
                "com.palantir.atlasdb:lock-impl"
            ]
        }
    }
}<|MERGE_RESOLUTION|>--- conflicted
+++ resolved
@@ -220,11 +220,8 @@
                 "com.palantir.atlasdb:atlasdb-commons",
                 "com.palantir.remoting-api:errors",
                 "com.palantir.remoting2:error-handling",
-<<<<<<< HEAD
                 "com.palantir.remoting3:jaxrs-clients",
                 "com.palantir.remoting3:refresh-utils",
-=======
->>>>>>> f236d3b8
                 "io.dropwizard:dropwizard-util"
             ]
         },
@@ -541,10 +538,7 @@
         "com.palantir.remoting3:jaxrs-clients": {
             "locked": "3.5.1",
             "transitive": [
-<<<<<<< HEAD
                 "com.palantir.atlasdb:atlasdb-api",
-=======
->>>>>>> f236d3b8
                 "com.palantir.atlasdb:qos-service-api"
             ]
         },
@@ -624,11 +618,7 @@
             ]
         },
         "com.palantir.tritium:tritium-api": {
-<<<<<<< HEAD
-            "locked": "0.8.4",
-=======
             "locked": "0.9.0",
->>>>>>> f236d3b8
             "transitive": [
                 "com.palantir.tritium:tritium-core",
                 "com.palantir.tritium:tritium-lib",
@@ -638,11 +628,7 @@
             ]
         },
         "com.palantir.tritium:tritium-core": {
-<<<<<<< HEAD
-            "locked": "0.8.4",
-=======
             "locked": "0.9.0",
->>>>>>> f236d3b8
             "transitive": [
                 "com.palantir.tritium:tritium-lib",
                 "com.palantir.tritium:tritium-metrics",
@@ -651,63 +637,39 @@
             ]
         },
         "com.palantir.tritium:tritium-lib": {
-<<<<<<< HEAD
-            "locked": "0.8.4",
-=======
             "locked": "0.9.0",
->>>>>>> f236d3b8
             "transitive": [
                 "com.palantir.atlasdb:atlasdb-client",
                 "com.palantir.atlasdb:atlasdb-config"
             ]
         },
         "com.palantir.tritium:tritium-metrics": {
-<<<<<<< HEAD
-            "locked": "0.8.4",
-=======
             "locked": "0.9.0",
->>>>>>> f236d3b8
             "transitive": [
                 "com.palantir.atlasdb:atlasdb-client",
                 "com.palantir.tritium:tritium-lib"
             ]
         },
         "com.palantir.tritium:tritium-proxy": {
-<<<<<<< HEAD
-            "locked": "0.8.4",
-=======
             "locked": "0.9.0",
->>>>>>> f236d3b8
             "transitive": [
                 "com.palantir.tritium:tritium-lib"
             ]
         },
         "com.palantir.tritium:tritium-registry": {
-<<<<<<< HEAD
-            "locked": "0.8.4",
-=======
             "locked": "0.9.0",
->>>>>>> f236d3b8
             "transitive": [
                 "com.palantir.atlasdb:atlasdb-client"
             ]
         },
         "com.palantir.tritium:tritium-slf4j": {
-<<<<<<< HEAD
-            "locked": "0.8.4",
-=======
             "locked": "0.9.0",
->>>>>>> f236d3b8
             "transitive": [
                 "com.palantir.tritium:tritium-lib"
             ]
         },
         "com.palantir.tritium:tritium-tracing": {
-<<<<<<< HEAD
-            "locked": "0.8.4",
-=======
             "locked": "0.9.0",
->>>>>>> f236d3b8
             "transitive": [
                 "com.palantir.tritium:tritium-lib"
             ]
@@ -1542,11 +1504,8 @@
                 "com.palantir.atlasdb:atlasdb-commons",
                 "com.palantir.remoting-api:errors",
                 "com.palantir.remoting2:error-handling",
-<<<<<<< HEAD
                 "com.palantir.remoting3:jaxrs-clients",
                 "com.palantir.remoting3:refresh-utils",
-=======
->>>>>>> f236d3b8
                 "io.dropwizard:dropwizard-util"
             ]
         },
@@ -1908,10 +1867,7 @@
         "com.palantir.remoting3:jaxrs-clients": {
             "locked": "3.5.1",
             "transitive": [
-<<<<<<< HEAD
                 "com.palantir.atlasdb:atlasdb-api",
-=======
->>>>>>> f236d3b8
                 "com.palantir.atlasdb:qos-service-api"
             ]
         },
@@ -1995,11 +1951,7 @@
             ]
         },
         "com.palantir.tritium:tritium-api": {
-<<<<<<< HEAD
-            "locked": "0.8.4",
-=======
             "locked": "0.9.0",
->>>>>>> f236d3b8
             "transitive": [
                 "com.palantir.tritium:tritium-core",
                 "com.palantir.tritium:tritium-lib",
@@ -2009,11 +1961,7 @@
             ]
         },
         "com.palantir.tritium:tritium-core": {
-<<<<<<< HEAD
-            "locked": "0.8.4",
-=======
             "locked": "0.9.0",
->>>>>>> f236d3b8
             "transitive": [
                 "com.palantir.tritium:tritium-lib",
                 "com.palantir.tritium:tritium-metrics",
@@ -2022,63 +1970,39 @@
             ]
         },
         "com.palantir.tritium:tritium-lib": {
-<<<<<<< HEAD
-            "locked": "0.8.4",
-=======
             "locked": "0.9.0",
->>>>>>> f236d3b8
             "transitive": [
                 "com.palantir.atlasdb:atlasdb-client",
                 "com.palantir.atlasdb:atlasdb-config"
             ]
         },
         "com.palantir.tritium:tritium-metrics": {
-<<<<<<< HEAD
-            "locked": "0.8.4",
-=======
             "locked": "0.9.0",
->>>>>>> f236d3b8
             "transitive": [
                 "com.palantir.atlasdb:atlasdb-client",
                 "com.palantir.tritium:tritium-lib"
             ]
         },
         "com.palantir.tritium:tritium-proxy": {
-<<<<<<< HEAD
-            "locked": "0.8.4",
-=======
             "locked": "0.9.0",
->>>>>>> f236d3b8
             "transitive": [
                 "com.palantir.tritium:tritium-lib"
             ]
         },
         "com.palantir.tritium:tritium-registry": {
-<<<<<<< HEAD
-            "locked": "0.8.4",
-=======
             "locked": "0.9.0",
->>>>>>> f236d3b8
             "transitive": [
                 "com.palantir.atlasdb:atlasdb-client"
             ]
         },
         "com.palantir.tritium:tritium-slf4j": {
-<<<<<<< HEAD
-            "locked": "0.8.4",
-=======
             "locked": "0.9.0",
->>>>>>> f236d3b8
             "transitive": [
                 "com.palantir.tritium:tritium-lib"
             ]
         },
         "com.palantir.tritium:tritium-tracing": {
-<<<<<<< HEAD
-            "locked": "0.8.4",
-=======
             "locked": "0.9.0",
->>>>>>> f236d3b8
             "transitive": [
                 "com.palantir.tritium:tritium-lib"
             ]
