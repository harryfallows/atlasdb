--- conflicted
+++ resolved
@@ -224,10 +224,7 @@
         "com.palantir.remoting3:jaxrs-clients": {
             "locked": "3.5.1",
             "transitive": [
-<<<<<<< HEAD
-                "com.palantir.atlasdb:atlasdb-api",
-=======
->>>>>>> f236d3b8
+                "com.palantir.atlasdb:atlasdb-api",
                 "com.palantir.atlasdb:qos-service-api"
             ]
         },
@@ -284,7 +281,6 @@
             "locked": "3.8.1",
             "transitive": [
                 "com.palantir.remoting3:okhttp-clients"
-<<<<<<< HEAD
             ]
         },
         "com.squareup.okhttp3:okhttp": {
@@ -300,8 +296,6 @@
             "locked": "1.13.0",
             "transitive": [
                 "com.squareup.okhttp3:okhttp"
-=======
->>>>>>> f236d3b8
             ]
         },
         "io.dropwizard.metrics:metrics-core": {
@@ -342,15 +336,12 @@
                 "com.palantir.atlasdb:atlasdb-api"
             ]
         },
-<<<<<<< HEAD
-=======
         "org.apache.commons:commons-math3": {
             "locked": "3.2",
             "transitive": [
                 "com.palantir.atlasdb:atlasdb-commons"
             ]
         },
->>>>>>> f236d3b8
         "org.jvnet:animal-sniffer-annotation": {
             "locked": "1.0",
             "transitive": [
@@ -596,10 +587,7 @@
         "com.palantir.remoting3:jaxrs-clients": {
             "locked": "3.5.1",
             "transitive": [
-<<<<<<< HEAD
-                "com.palantir.atlasdb:atlasdb-api",
-=======
->>>>>>> f236d3b8
+                "com.palantir.atlasdb:atlasdb-api",
                 "com.palantir.atlasdb:qos-service-api"
             ]
         },
@@ -656,7 +644,6 @@
             "locked": "3.8.1",
             "transitive": [
                 "com.palantir.remoting3:okhttp-clients"
-<<<<<<< HEAD
             ]
         },
         "com.squareup.okhttp3:okhttp": {
@@ -672,8 +659,6 @@
             "locked": "1.13.0",
             "transitive": [
                 "com.squareup.okhttp3:okhttp"
-=======
->>>>>>> f236d3b8
             ]
         },
         "io.dropwizard.metrics:metrics-core": {
@@ -714,15 +699,12 @@
                 "com.palantir.atlasdb:atlasdb-api"
             ]
         },
-<<<<<<< HEAD
-=======
         "org.apache.commons:commons-math3": {
             "locked": "3.2",
             "transitive": [
                 "com.palantir.atlasdb:atlasdb-commons"
             ]
         },
->>>>>>> f236d3b8
         "org.jvnet:animal-sniffer-annotation": {
             "locked": "1.0",
             "transitive": [
