--- conflicted
+++ resolved
@@ -33,7 +33,6 @@
     }
 
     @Override
-<<<<<<< HEAD
     protected boolean reverseRangesSupported() {
         return false;
     }
@@ -42,12 +41,7 @@
 	protected KeyValueService getKeyValueService() {
 	    return db;
 	}
-=======
-    protected KeyValueService getKeyValueService() {
-        return db;
-    }
 
->>>>>>> c271920e
     @Override
     public void tearDown() throws Exception {
         super.tearDown();
