--- conflicted
+++ resolved
@@ -759,18 +759,11 @@
 
         Supplier<AuthHeader> authHeaderSupplier = () -> AuthHeader.of(runtimeConfigSupplier.get().timelockRuntime().get().authToken());
         TimeLockMigrator migrator =
-<<<<<<< HEAD
-                TimeLockMigrator.create(serverListConfigSupplier, authHeaderSupplier, invalidator, userAgent, config.initializeAsync());
+                TimeLockMigrator.create(metricsManager,
+                        serverListConfigSupplier, authHeaderSupplier, invalidator, userAgent, config.initializeAsync());
         migrator.migrate(); // This can proceed async if config.initializeAsync() was set
         return ImmutableLockAndTimestampServices.copyOf(
-                getLockAndTimestampServices(serverListConfigSupplier, authHeaderSupplier, userAgent))
-=======
-                TimeLockMigrator.create(metricsManager,
-                        serverListConfigSupplier, invalidator, userAgent, config.initializeAsync());
-        migrator.migrate(); // This can proceed async if config.initializeAsync() was set
-        return ImmutableLockAndTimestampServices.copyOf(
-                getLockAndTimestampServices(metricsManager, serverListConfigSupplier, userAgent))
->>>>>>> 4fe83411
+                getLockAndTimestampServices(metricsManager, serverListConfigSupplier, authHeaderSupplier, userAgent))
                 .withMigrator(migrator);
     }
 
@@ -792,17 +785,11 @@
             Supplier<ServerListConfig> timelockServerListConfig,
             Supplier<AuthHeader> authHeaderSupplier,
             String userAgent) {
-<<<<<<< HEAD
-        AuthedLockService lockService = new ServiceCreator<>(AuthedLockService.class, userAgent)
+        AuthedLockService lockService = new ServiceCreator<>(metricsManager, AuthedLockService.class, userAgent)
                 .applyDynamic(timelockServerListConfig);
         AuthDecoratingLockService authDecoratingLockService = new AuthDecoratingLockService(lockService, authHeaderSupplier);
 
-        AuthedTimelockService timelockService = new ServiceCreator<>(AuthedTimelockService.class, userAgent)
-=======
-        LockService lockService = new ServiceCreator<>(metricsManager, LockService.class, userAgent)
-                .applyDynamic(timelockServerListConfig);
-        TimelockService timelockService = new ServiceCreator<>(metricsManager, TimelockService.class, userAgent)
->>>>>>> 4fe83411
+        AuthedTimelockService timelockService = new ServiceCreator<>(metricsManager, AuthedTimelockService.class, userAgent)
                 .applyDynamic(timelockServerListConfig);
         AuthDecoratedTimelockService authDecoratedTimelockService = new AuthDecoratedTimelockService(timelockService, authHeaderSupplier);
 
