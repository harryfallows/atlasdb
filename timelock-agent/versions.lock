--- conflicted
+++ resolved
@@ -175,13 +175,8 @@
                 "com.palantir.atlasdb:atlasdb-commons",
                 "com.palantir.remoting-api:errors",
                 "com.palantir.remoting2:error-handling",
-<<<<<<< HEAD
                 "com.palantir.remoting3:jaxrs-clients",
-                "com.palantir.remoting3:refresh-utils",
-                "org.mpierce.metrics.reservoir:hdrhistogram-metrics-reservoir"
-=======
                 "com.palantir.remoting3:refresh-utils"
->>>>>>> 22e129ab
             ]
         },
         "com.google.guava:guava": {
@@ -196,10 +191,7 @@
                 "com.palantir.remoting3:error-handling",
                 "com.palantir.remoting3:jaxrs-clients",
                 "com.palantir.remoting3:keystores",
-<<<<<<< HEAD
                 "com.palantir.remoting3:okhttp-clients",
-=======
->>>>>>> 22e129ab
                 "com.palantir.remoting3:refresh-utils",
                 "com.palantir.remoting3:tracing",
                 "com.palantir.tritium:tritium-core",
@@ -449,11 +441,8 @@
             "locked": "1.4.0",
             "transitive": [
                 "com.palantir.atlasdb:atlasdb-config",
-<<<<<<< HEAD
+                "com.palantir.atlasdb:atlasdb-feign",
                 "com.palantir.remoting3:http-clients"
-=======
-                "com.palantir.atlasdb:atlasdb-feign"
->>>>>>> 22e129ab
             ]
         },
         "com.palantir.remoting-api:ssl-config": {
@@ -535,13 +524,8 @@
         "com.palantir.remoting3:refresh-utils": {
             "locked": "3.5.1",
             "transitive": [
+                "com.palantir.atlasdb:atlasdb-feign",
                 "com.palantir.remoting3:jaxrs-clients"
-            ]
-        },
-        "com.palantir.remoting3:refresh-utils": {
-            "locked": "3.5.1",
-            "transitive": [
-                "com.palantir.atlasdb:atlasdb-feign"
             ]
         },
         "com.palantir.remoting3:tracing": {
@@ -553,13 +537,8 @@
                 "com.palantir.atlasdb:leader-election-impl",
                 "com.palantir.atlasdb:lock-impl",
                 "com.palantir.atlasdb:timelock-impl",
-<<<<<<< HEAD
                 "com.palantir.remoting3:jersey-servers",
-                "com.palantir.remoting3:tracing-okhttp3",
-                "com.palantir.tritium:tritium-tracing"
-=======
-                "com.palantir.remoting3:jersey-servers"
->>>>>>> 22e129ab
+                "com.palantir.remoting3:tracing-okhttp3"
             ]
         },
         "com.palantir.remoting3:tracing-okhttp3": {
@@ -975,13 +954,8 @@
                 "com.palantir.atlasdb:atlasdb-commons",
                 "com.palantir.remoting-api:errors",
                 "com.palantir.remoting2:error-handling",
-<<<<<<< HEAD
                 "com.palantir.remoting3:jaxrs-clients",
-                "com.palantir.remoting3:refresh-utils",
-                "org.mpierce.metrics.reservoir:hdrhistogram-metrics-reservoir"
-=======
                 "com.palantir.remoting3:refresh-utils"
->>>>>>> 22e129ab
             ]
         },
         "com.google.guava:guava": {
@@ -996,10 +970,7 @@
                 "com.palantir.remoting3:error-handling",
                 "com.palantir.remoting3:jaxrs-clients",
                 "com.palantir.remoting3:keystores",
-<<<<<<< HEAD
                 "com.palantir.remoting3:okhttp-clients",
-=======
->>>>>>> 22e129ab
                 "com.palantir.remoting3:refresh-utils",
                 "com.palantir.remoting3:tracing",
                 "com.palantir.tritium:tritium-core",
@@ -1249,11 +1220,8 @@
             "locked": "1.4.0",
             "transitive": [
                 "com.palantir.atlasdb:atlasdb-config",
-<<<<<<< HEAD
+                "com.palantir.atlasdb:atlasdb-feign",
                 "com.palantir.remoting3:http-clients"
-=======
-                "com.palantir.atlasdb:atlasdb-feign"
->>>>>>> 22e129ab
             ]
         },
         "com.palantir.remoting-api:ssl-config": {
@@ -1335,13 +1303,8 @@
         "com.palantir.remoting3:refresh-utils": {
             "locked": "3.5.1",
             "transitive": [
+                "com.palantir.atlasdb:atlasdb-feign",
                 "com.palantir.remoting3:jaxrs-clients"
-            ]
-        },
-        "com.palantir.remoting3:refresh-utils": {
-            "locked": "3.5.1",
-            "transitive": [
-                "com.palantir.atlasdb:atlasdb-feign"
             ]
         },
         "com.palantir.remoting3:tracing": {
@@ -1353,13 +1316,8 @@
                 "com.palantir.atlasdb:leader-election-impl",
                 "com.palantir.atlasdb:lock-impl",
                 "com.palantir.atlasdb:timelock-impl",
-<<<<<<< HEAD
                 "com.palantir.remoting3:jersey-servers",
-                "com.palantir.remoting3:tracing-okhttp3",
-                "com.palantir.tritium:tritium-tracing"
-=======
-                "com.palantir.remoting3:jersey-servers"
->>>>>>> 22e129ab
+                "com.palantir.remoting3:tracing-okhttp3"
             ]
         },
         "com.palantir.remoting3:tracing-okhttp3": {
