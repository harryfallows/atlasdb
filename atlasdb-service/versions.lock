--- conflicted
+++ resolved
@@ -201,11 +201,8 @@
                 "com.palantir.atlasdb:atlasdb-commons",
                 "com.palantir.remoting-api:errors",
                 "com.palantir.remoting2:error-handling",
-<<<<<<< HEAD
                 "com.palantir.remoting3:jaxrs-clients",
                 "com.palantir.remoting3:refresh-utils",
-=======
->>>>>>> f236d3b8
                 "io.dropwizard:dropwizard-util"
             ]
         },
@@ -513,10 +510,7 @@
         "com.palantir.remoting3:jaxrs-clients": {
             "locked": "3.5.1",
             "transitive": [
-<<<<<<< HEAD
-                "com.palantir.atlasdb:atlasdb-api",
-=======
->>>>>>> f236d3b8
+                "com.palantir.atlasdb:atlasdb-api",
                 "com.palantir.atlasdb:qos-service-api"
             ]
         },
@@ -596,11 +590,7 @@
             ]
         },
         "com.palantir.tritium:tritium-api": {
-<<<<<<< HEAD
-            "locked": "0.8.4",
-=======
             "locked": "0.9.0",
->>>>>>> f236d3b8
             "transitive": [
                 "com.palantir.tritium:tritium-core",
                 "com.palantir.tritium:tritium-lib",
@@ -610,11 +600,7 @@
             ]
         },
         "com.palantir.tritium:tritium-core": {
-<<<<<<< HEAD
-            "locked": "0.8.4",
-=======
             "locked": "0.9.0",
->>>>>>> f236d3b8
             "transitive": [
                 "com.palantir.tritium:tritium-lib",
                 "com.palantir.tritium:tritium-metrics",
@@ -623,63 +609,39 @@
             ]
         },
         "com.palantir.tritium:tritium-lib": {
-<<<<<<< HEAD
-            "locked": "0.8.4",
-=======
             "locked": "0.9.0",
->>>>>>> f236d3b8
             "transitive": [
                 "com.palantir.atlasdb:atlasdb-client",
                 "com.palantir.atlasdb:atlasdb-config"
             ]
         },
         "com.palantir.tritium:tritium-metrics": {
-<<<<<<< HEAD
-            "locked": "0.8.4",
-=======
             "locked": "0.9.0",
->>>>>>> f236d3b8
             "transitive": [
                 "com.palantir.atlasdb:atlasdb-client",
                 "com.palantir.tritium:tritium-lib"
             ]
         },
         "com.palantir.tritium:tritium-proxy": {
-<<<<<<< HEAD
-            "locked": "0.8.4",
-=======
             "locked": "0.9.0",
->>>>>>> f236d3b8
             "transitive": [
                 "com.palantir.tritium:tritium-lib"
             ]
         },
         "com.palantir.tritium:tritium-registry": {
-<<<<<<< HEAD
-            "locked": "0.8.4",
-=======
             "locked": "0.9.0",
->>>>>>> f236d3b8
             "transitive": [
                 "com.palantir.atlasdb:atlasdb-client"
             ]
         },
         "com.palantir.tritium:tritium-slf4j": {
-<<<<<<< HEAD
-            "locked": "0.8.4",
-=======
             "locked": "0.9.0",
->>>>>>> f236d3b8
             "transitive": [
                 "com.palantir.tritium:tritium-lib"
             ]
         },
         "com.palantir.tritium:tritium-tracing": {
-<<<<<<< HEAD
-            "locked": "0.8.4",
-=======
             "locked": "0.9.0",
->>>>>>> f236d3b8
             "transitive": [
                 "com.palantir.tritium:tritium-lib"
             ]
@@ -1060,11 +1022,8 @@
                 "com.palantir.atlasdb:atlasdb-commons",
                 "com.palantir.remoting-api:errors",
                 "com.palantir.remoting2:error-handling",
-<<<<<<< HEAD
                 "com.palantir.remoting3:jaxrs-clients",
                 "com.palantir.remoting3:refresh-utils",
-=======
->>>>>>> f236d3b8
                 "io.dropwizard:dropwizard-util"
             ]
         },
@@ -1372,10 +1331,7 @@
         "com.palantir.remoting3:jaxrs-clients": {
             "locked": "3.5.1",
             "transitive": [
-<<<<<<< HEAD
-                "com.palantir.atlasdb:atlasdb-api",
-=======
->>>>>>> f236d3b8
+                "com.palantir.atlasdb:atlasdb-api",
                 "com.palantir.atlasdb:qos-service-api"
             ]
         },
@@ -1455,11 +1411,7 @@
             ]
         },
         "com.palantir.tritium:tritium-api": {
-<<<<<<< HEAD
-            "locked": "0.8.4",
-=======
             "locked": "0.9.0",
->>>>>>> f236d3b8
             "transitive": [
                 "com.palantir.tritium:tritium-core",
                 "com.palantir.tritium:tritium-lib",
@@ -1469,11 +1421,7 @@
             ]
         },
         "com.palantir.tritium:tritium-core": {
-<<<<<<< HEAD
-            "locked": "0.8.4",
-=======
             "locked": "0.9.0",
->>>>>>> f236d3b8
             "transitive": [
                 "com.palantir.tritium:tritium-lib",
                 "com.palantir.tritium:tritium-metrics",
@@ -1482,63 +1430,39 @@
             ]
         },
         "com.palantir.tritium:tritium-lib": {
-<<<<<<< HEAD
-            "locked": "0.8.4",
-=======
             "locked": "0.9.0",
->>>>>>> f236d3b8
             "transitive": [
                 "com.palantir.atlasdb:atlasdb-client",
                 "com.palantir.atlasdb:atlasdb-config"
             ]
         },
         "com.palantir.tritium:tritium-metrics": {
-<<<<<<< HEAD
-            "locked": "0.8.4",
-=======
             "locked": "0.9.0",
->>>>>>> f236d3b8
             "transitive": [
                 "com.palantir.atlasdb:atlasdb-client",
                 "com.palantir.tritium:tritium-lib"
             ]
         },
         "com.palantir.tritium:tritium-proxy": {
-<<<<<<< HEAD
-            "locked": "0.8.4",
-=======
             "locked": "0.9.0",
->>>>>>> f236d3b8
             "transitive": [
                 "com.palantir.tritium:tritium-lib"
             ]
         },
         "com.palantir.tritium:tritium-registry": {
-<<<<<<< HEAD
-            "locked": "0.8.4",
-=======
             "locked": "0.9.0",
->>>>>>> f236d3b8
             "transitive": [
                 "com.palantir.atlasdb:atlasdb-client"
             ]
         },
         "com.palantir.tritium:tritium-slf4j": {
-<<<<<<< HEAD
-            "locked": "0.8.4",
-=======
             "locked": "0.9.0",
->>>>>>> f236d3b8
             "transitive": [
                 "com.palantir.tritium:tritium-lib"
             ]
         },
         "com.palantir.tritium:tritium-tracing": {
-<<<<<<< HEAD
-            "locked": "0.8.4",
-=======
             "locked": "0.9.0",
->>>>>>> f236d3b8
             "transitive": [
                 "com.palantir.tritium:tritium-lib"
             ]
