--- conflicted
+++ resolved
@@ -44,11 +44,7 @@
 import com.palantir.atlasdb.cleaner.api.Cleaner;
 import com.palantir.atlasdb.debug.ConflictTracer;
 import com.palantir.atlasdb.keyvalue.api.KeyValueService;
-<<<<<<< HEAD
 import com.palantir.atlasdb.keyvalue.api.watch.LockWatchServiceImpl;
-=======
-import com.palantir.atlasdb.keyvalue.api.watch.NoOpInternalLockWatchManager;
->>>>>>> 9a0bd72b
 import com.palantir.atlasdb.sweep.queue.MultiTableSweepQueueWriter;
 import com.palantir.atlasdb.transaction.ImmutableTransactionConfig;
 import com.palantir.atlasdb.transaction.api.AtlasDbConstraintCheckingMode;
@@ -84,14 +80,8 @@
     private final SnapshotTransactionManager snapshotTransactionManager = new SnapshotTransactionManager(
             metricsManager,
             keyValueService,
-<<<<<<< HEAD
             legacyTimelock,
             LockWatchServiceImpl.createWithoutLockWatches(legacyTimelock),
-=======
-            new LegacyTimelockService(timestampService, closeableLockService,
-                    LockClient.of("lock")),
-            NoOpInternalLockWatchManager.INSTANCE,
->>>>>>> 9a0bd72b
             timestampService,
             closeableLockService,
             mock(TransactionService.class),
@@ -146,14 +136,8 @@
         SnapshotTransactionManager newTransactionManager = new SnapshotTransactionManager(
                 metricsManager,
                 keyValueService,
-<<<<<<< HEAD
                 timelock,
                 LockWatchServiceImpl.createWithoutLockWatches(timelock),
-=======
-                new LegacyTimelockService(ts, closeableLockService,
-                        LockClient.of("lock")),
-                NoOpInternalLockWatchManager.INSTANCE,
->>>>>>> 9a0bd72b
                 ts,
                 mock(LockService.class), // not closeable
                 mock(TransactionService.class),
@@ -284,11 +268,7 @@
                 metricsManager,
                 keyValueService,
                 timelockService,
-<<<<<<< HEAD
                 LockWatchServiceImpl.createWithoutLockWatches(timelockService),
-=======
-                NoOpInternalLockWatchManager.INSTANCE,
->>>>>>> 9a0bd72b
                 timestampService,
                 mock(LockService.class), // not closeable
                 mock(TransactionService.class),
