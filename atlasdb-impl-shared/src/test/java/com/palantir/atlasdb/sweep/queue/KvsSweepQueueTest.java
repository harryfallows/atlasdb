--- conflicted
+++ resolved
@@ -33,11 +33,7 @@
 import static com.palantir.atlasdb.sweep.queue.SweepQueueTablesTest.metadataBytes;
 import static com.palantir.atlasdb.sweep.queue.SweepQueueUtils.TS_COARSE_GRANULARITY;
 import static com.palantir.atlasdb.sweep.queue.SweepQueueUtils.TS_FINE_GRANULARITY;
-<<<<<<< HEAD
-import static com.palantir.atlasdb.sweep.queue.SweepQueueUtils.maxForFinePartition;
-=======
 import static com.palantir.atlasdb.sweep.queue.SweepQueueUtils.maxTsForFinePartition;
->>>>>>> ef1a9a08
 import static com.palantir.atlasdb.sweep.queue.SweepQueueUtils.tsPartitionFine;
 import static com.palantir.atlasdb.sweep.queue.WriteInfoPartitioner.SHARDS;
 
@@ -67,11 +63,7 @@
     private static final long TS2 = 2 * TS;
 
     KeyValueService kvs;
-<<<<<<< HEAD
     KvsSweepQueue sweepQueue = KvsSweepQueue.createUninitialized(() -> true, () -> SHARDS);
-=======
-    KvsSweepQueue sweepQueue = KvsSweepQueue.createUninitialized(() -> SHARDS);
->>>>>>> ef1a9a08
     KvsSweepQueueProgress progress;
     SweepableTimestamps sweepableTimestamps;
     SweepableCells sweepableCells;
@@ -270,11 +262,7 @@
         enqueueWrite(TABLE_CONSERVATIVE, writeTs + 5);
 
         sweepQueue.sweepNextBatch(ShardAndStrategy.conservative(CONS_SHARD));
-<<<<<<< HEAD
-        assertProgressUpdatedToTimestamp(maxForFinePartition(tsPartitionFine(writeTs)));
-=======
         assertProgressUpdatedToTimestamp(maxTsForFinePartition(tsPartitionFine(writeTs)));
->>>>>>> ef1a9a08
 
         sweepQueue.sweepNextBatch(ShardAndStrategy.conservative(CONS_SHARD));
         assertProgressUpdatedToTimestamp(sweepTsConservative - 1L);
@@ -293,11 +281,7 @@
 
         // now we swept all in partition
         sweepQueue.sweepNextBatch(ShardAndStrategy.conservative(shard));
-<<<<<<< HEAD
-        assertProgressUpdatedToTimestamp(maxForFinePartition(tsPartitionFine(writeTs)), shard);
-=======
         assertProgressUpdatedToTimestamp(maxTsForFinePartition(tsPartitionFine(writeTs)), shard);
->>>>>>> ef1a9a08
     }
 
     @Test
@@ -388,11 +372,7 @@
     private void assertSweepableCellsHasNoEntriesBeforeTimestamp(long timestamp) {
         SweepBatch batch = sweepableCells.getBatchForPartition(
                 ShardAndStrategy.conservative(CONS_SHARD), tsPartitionFine(timestamp), -1L, timestamp + 1);
-<<<<<<< HEAD
-                assertThat(batch.writes()).isEmpty();
-=======
         assertThat(batch.writes()).isEmpty();
->>>>>>> ef1a9a08
     }
 
     private void enqueueWrite(TableReference tableRef, long ts) {
