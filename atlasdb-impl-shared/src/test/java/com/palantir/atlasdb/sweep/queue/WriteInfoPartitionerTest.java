/*
 * Copyright 2018 Palantir Technologies, Inc. All rights reserved.
 *
 * Licensed under the BSD-3 License (the "License");
 * you may not use this file except in compliance with the License.
 * You may obtain a copy of the License at
 *
 * http://opensource.org/licenses/BSD-3-Clause
 *
 * Unless required by applicable law or agreed to in writing, software
 * distributed under the License is distributed on an "AS IS" BASIS,
 * WITHOUT WARRANTIES OR CONDITIONS OF ANY KIND, either express or implied.
 * See the License for the specific language governing permissions and
 * limitations under the License.
 */

package com.palantir.atlasdb.sweep.queue;

import static org.assertj.core.api.Assertions.assertThat;
import static org.mockito.Matchers.any;
import static org.mockito.Mockito.mock;
import static org.mockito.Mockito.times;
import static org.mockito.Mockito.verify;
import static org.mockito.Mockito.when;

import static com.palantir.atlasdb.sweep.queue.WriteInfoPartitioner.SHARDS;

import java.util.ArrayList;
import java.util.List;
import java.util.Map;

import org.junit.Before;
import org.junit.Test;

import com.google.common.collect.ImmutableList;
import com.google.common.collect.ImmutableMap;
import com.palantir.atlasdb.AtlasDbConstants;
import com.palantir.atlasdb.encoding.PtBytes;
import com.palantir.atlasdb.keyvalue.api.Cell;
import com.palantir.atlasdb.keyvalue.api.KeyValueService;
import com.palantir.atlasdb.keyvalue.api.TableReference;
import com.palantir.atlasdb.protos.generated.TableMetadataPersistence;

public class WriteInfoPartitionerTest {
    private static final TableReference NOTHING = getTableRef("nothing");
    private static final TableReference CONSERVATIVE = getTableRef("conservative");
    private static final TableReference CONSERVATIVE2 = getTableRef("conservative2");
    private static final TableReference THOROUGH = getTableRef("thorough");
    private static final Map<TableReference, byte[]> METADATA_MAP = ImmutableMap.of(
            NOTHING, SweepQueueTestUtils.metadataBytes(TableMetadataPersistence.SweepStrategy.NOTHING),
            CONSERVATIVE, SweepQueueTestUtils.metadataBytes(TableMetadataPersistence.SweepStrategy.CONSERVATIVE),
            CONSERVATIVE2, SweepQueueTestUtils.metadataBytes(TableMetadataPersistence.SweepStrategy.CONSERVATIVE),
            THOROUGH, SweepQueueTestUtils.metadataBytes(TableMetadataPersistence.SweepStrategy.THOROUGH));

    private KeyValueService mockKvs = mock(KeyValueService.class);
    private WriteInfoPartitioner partitioner;

    @Before
    public void setup() {
        partitioner = new WriteInfoPartitioner(mockKvs);
        when(mockKvs.getMetadataForTable(any(TableReference.class))).thenAnswer(args ->
                METADATA_MAP.getOrDefault(args.getArguments()[0], AtlasDbConstants.EMPTY_TABLE_METADATA));
    }

    @Test
    public void getStrategyReturnsConservativeForIllegalMetadata() {
        when(mockKvs.getMetadataForTable(any())).thenReturn(AtlasDbConstants.EMPTY_TABLE_METADATA);
        assertThat(partitioner.getStrategy(getWriteInfoWithFixedCellHash(getTableRef("a"), 0)))
                .isEqualTo(TableMetadataPersistence.SweepStrategy.CONSERVATIVE);
    }

    @Test
    public void getStrategyReturnsCorrectStrategy() {
        assertThat(partitioner.getStrategy(getWriteInfoWithFixedCellHash(NOTHING, 0)))
                .isEqualTo(TableMetadataPersistence.SweepStrategy.NOTHING);
        assertThat(partitioner.getStrategy(getWriteInfoWithFixedCellHash(CONSERVATIVE, 10)))
                .isEqualTo(TableMetadataPersistence.SweepStrategy.CONSERVATIVE);
        assertThat(partitioner.getStrategy(getWriteInfoWithFixedCellHash(THOROUGH, 100)))
                .isEqualTo(TableMetadataPersistence.SweepStrategy.THOROUGH);
    }

    @Test
    public void getStrategyQueriesKvsOnlyOnceForEachTable() {
        for (int i = 0; i < 5; i++) {
            partitioner.getStrategy(getWriteInfoWithFixedCellHash(NOTHING, i));
            partitioner.getStrategy(getWriteInfoWithFixedCellHash(CONSERVATIVE, i));
        }
        verify(mockKvs, times(2)).getMetadataForTable(any());
    }

    @Test
    public void filterOutUnsweepableRemovesWritesWithStrategyNothing() {
        List<WriteInfo> writes = ImmutableList.of(
                getWriteInfoWithFixedCellHash(CONSERVATIVE, 0),
                getWriteInfoWithFixedCellHash(NOTHING, 1),
                getWriteInfoWithFixedCellHash(CONSERVATIVE, 0),
                getWriteInfoWithFixedCellHash(CONSERVATIVE2, 1),
                getWriteInfoWithFixedCellHash(THOROUGH, 2),
                getWriteInfoWithFixedCellHash(NOTHING, 0));

        assertThat(partitioner.filterOutUnsweepableTables(writes))
                .containsExactly(
                        getWriteInfoWithFixedCellHash(CONSERVATIVE, 0), getWriteInfoWithFixedCellHash(CONSERVATIVE, 0),
                        getWriteInfoWithFixedCellHash(CONSERVATIVE2, 1), getWriteInfoWithFixedCellHash(THOROUGH, 2));
    }

    @Test
    public void partitionWritesByShardStrategyTimestampPartitionsIntoSeparatePartitions() {
        List<WriteInfo> writes = ImmutableList.of(
                getWriteInfo(CONSERVATIVE, 0, 0, 100L),
                getWriteInfo(CONSERVATIVE, 1, 0, 100L),
                getWriteInfo(CONSERVATIVE, 0, 3, 100L),
                getWriteInfo(CONSERVATIVE, 0, 0, 200L),
                getWriteInfo(CONSERVATIVE2, 0, 0, 100L),
                getWriteInfo(THOROUGH, 0, 0, 100L));

        Map<PartitionInfo, List<WriteInfo>> partitions = partitioner.partitionWritesByShardStrategyTimestamp(writes);
        assertThat(partitions.size()).isEqualTo(6);
    }

    @Test
    public void partitionWritesByShardStrategyTimestampGroupsOnShardClash() {
        List<WriteInfo> writes = new ArrayList<>();
        for (int i = 0; i <= SHARDS; i++) {
            writes.add(getWriteInfoWithFixedCellHash(CONSERVATIVE, i));
        }
        Map<PartitionInfo, List<WriteInfo>> partitions = partitioner.partitionWritesByShardStrategyTimestamp(writes);
        assertThat(partitions.keySet())
                .containsExactly(PartitionInfo.of(writes.get(0).toShard(SHARDS), true, 1L));
        assertThat(partitions.values())
                .containsExactly(writes);
    }

    private static TableReference getTableRef(String tableName) {
        return TableReference.createFromFullyQualifiedName("test." + tableName);
    }

    private WriteInfo getWriteInfoWithFixedCellHash(TableReference tableRef, int cellIndex) {
        // cell hash is rowname ^ colname, so equals 0 when they are equal
        return getWriteInfo(tableRef, cellIndex, cellIndex, 1L);
    }

    private WriteInfo getWriteInfo(TableReference tableRef, int rowIndex, int colIndex, long timestamp) {
        Cell cell = Cell.create(PtBytes.toBytes(rowIndex), PtBytes.toBytes(colIndex));
<<<<<<< HEAD
        return WriteInfo.write(tableRef, cell, timestamp);
=======
        return WriteInfo.of(tableRef, cell, true, timestamp);
>>>>>>> 0c53359a
    }
}<|MERGE_RESOLUTION|>--- conflicted
+++ resolved
@@ -142,10 +142,6 @@
 
     private WriteInfo getWriteInfo(TableReference tableRef, int rowIndex, int colIndex, long timestamp) {
         Cell cell = Cell.create(PtBytes.toBytes(rowIndex), PtBytes.toBytes(colIndex));
-<<<<<<< HEAD
         return WriteInfo.write(tableRef, cell, timestamp);
-=======
-        return WriteInfo.of(tableRef, cell, true, timestamp);
->>>>>>> 0c53359a
     }
 }