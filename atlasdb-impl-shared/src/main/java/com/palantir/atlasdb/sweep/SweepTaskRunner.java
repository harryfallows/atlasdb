/*
 * Copyright 2015 Palantir Technologies, Inc. All rights reserved.
 *
 * Licensed under the BSD-3 License (the "License");
 * you may not use this file except in compliance with the License.
 * You may obtain a copy of the License at
 *
 * http://opensource.org/licenses/BSD-3-Clause
 *
 * Unless required by applicable law or agreed to in writing, software
 * distributed under the License is distributed on an "AS IS" BASIS,
 * WITHOUT WARRANTIES OR CONDITIONS OF ANY KIND, either express or implied.
 * See the License for the specific language governing permissions and
 * limitations under the License.
 */
package com.palantir.atlasdb.sweep;

import java.util.Arrays;
import java.util.Iterator;
import java.util.List;
import java.util.Optional;
import java.util.concurrent.TimeUnit;
import java.util.function.LongSupplier;

import org.slf4j.Logger;
import org.slf4j.LoggerFactory;

import com.google.common.base.Preconditions;
import com.google.common.base.Stopwatch;
import com.google.common.collect.ArrayListMultimap;
import com.google.common.collect.ImmutableList;
import com.google.common.collect.Iterators;
import com.google.common.collect.Lists;
import com.google.common.collect.Multimap;
import com.palantir.atlasdb.AtlasDbConstants;
import com.palantir.atlasdb.encoding.PtBytes;
import com.palantir.atlasdb.keyvalue.api.CandidateCellForSweeping;
import com.palantir.atlasdb.keyvalue.api.CandidateCellForSweepingRequest;
import com.palantir.atlasdb.keyvalue.api.Cell;
import com.palantir.atlasdb.keyvalue.api.ImmutableCandidateCellForSweepingRequest;
import com.palantir.atlasdb.keyvalue.api.KeyValueService;
import com.palantir.atlasdb.keyvalue.api.SweepResults;
import com.palantir.atlasdb.keyvalue.api.TableReference;
import com.palantir.atlasdb.logging.LoggingArgs;
import com.palantir.atlasdb.protos.generated.TableMetadataPersistence.SweepStrategy;
import com.palantir.atlasdb.sweep.CellsToSweepPartitioningIterator.ExaminedCellLimit;
import com.palantir.atlasdb.sweep.metrics.LegacySweepMetrics;
import com.palantir.atlasdb.sweep.queue.SpecialTimestampsSupplier;
import com.palantir.atlasdb.transaction.impl.SweepStrategyManager;
import com.palantir.atlasdb.transaction.service.TransactionService;
import com.palantir.common.base.ClosableIterator;
import com.palantir.logsafe.UnsafeArg;

/**
 * Sweeps one individual table.
 */
public class SweepTaskRunner {
    private static final Logger log = LoggerFactory.getLogger(SweepTaskRunner.class);

    private final KeyValueService keyValueService;
    private final SpecialTimestampsSupplier specialTimestampsSupplier;
    private final SweepStrategyManager sweepStrategyManager;
    private final CellsSweeper cellsSweeper;
<<<<<<< HEAD
    private final Optional<LegacySweepMetrics> metricsManager;
=======
    private final Optional<SweepMetricsManager> metricsManager;
    private final CommitTsCache commitTsCache;
>>>>>>> 8e208e09

    public SweepTaskRunner(
            KeyValueService keyValueService,
            LongSupplier unreadableTimestampSupplier,
            LongSupplier immutableTimestampSupplier,
            TransactionService transactionService,
            SweepStrategyManager sweepStrategyManager,
            CellsSweeper cellsSweeper) {
        this(keyValueService,
                unreadableTimestampSupplier,
                immutableTimestampSupplier,
                transactionService,
                sweepStrategyManager,
                cellsSweeper,
                null);
    }

    public SweepTaskRunner(
            KeyValueService keyValueService,
            LongSupplier unreadableTsSupplier,
            LongSupplier immutableTsSupplier,
            TransactionService transactionService,
            SweepStrategyManager sweepStrategyManager,
            CellsSweeper cellsSweeper,
            LegacySweepMetrics metricsManager) {
        this.keyValueService = keyValueService;
        this.specialTimestampsSupplier = new SpecialTimestampsSupplier(unreadableTsSupplier, immutableTsSupplier);
        this.sweepStrategyManager = sweepStrategyManager;
        this.cellsSweeper = cellsSweeper;
        this.metricsManager = Optional.ofNullable(metricsManager);
        this.commitTsCache = CommitTsCache.create(transactionService);
    }

    /**
     * Represents the type of run to be conducted by the sweep runner.
     */
    private enum RunType {
        /**
         * A DRY run is expect to not mutate any tables (with the exception of the sweep.progress table)
         * but will determine and report back all the values that *would* have been swept.
         */
        DRY,

        /**
         * A FULL run will execute all followers / sentinel additions / and deletions on the
         * cells that qualify for sweeping.
         */
        FULL
    }

    public SweepResults dryRun(TableReference tableRef,
                               SweepBatchConfig batchConfig,
                               byte[] startRow) {
        return runInternal(tableRef, batchConfig, startRow, RunType.DRY);
    }

    public SweepResults run(TableReference tableRef, SweepBatchConfig batchConfig, byte[] startRow) {
        return runInternal(tableRef, batchConfig, startRow, RunType.FULL);
    }

    public long getConservativeSweepTimestamp() {
        return Sweeper.CONSERVATIVE.getSweepTimestamp(specialTimestampsSupplier);
    }

    private SweepResults runInternal(
            TableReference tableRef,
            SweepBatchConfig batchConfig,
            byte[] startRow,
            RunType runType) {

        Preconditions.checkNotNull(tableRef, "tableRef cannot be null");
        Preconditions.checkState(!AtlasDbConstants.hiddenTables.contains(tableRef));

        if (tableRef.getQualifiedName().startsWith(AtlasDbConstants.NAMESPACE_PREFIX)) {
            // this happens sometimes; I think it's because some places in the code can
            // start this sweeper without doing the full normally ordered KVSModule startup.
            // I did check and sweep.stats did contain the FQ table name for all of the tables,
            // so it is at least broken in some way that still allows namespaced tables to eventually be swept.
            log.warn("The sweeper should not be run on tables passed through namespace mapping.");
            return SweepResults.createEmptySweepResultWithNoMoreToSweep();
        }
        if (keyValueService.getMetadataForTable(tableRef).length == 0) {
            log.warn("The sweeper tried to sweep table '{}', but the table does not exist. Skipping table.",
                    LoggingArgs.tableRef("tableRef", tableRef));
            return SweepResults.createEmptySweepResultWithNoMoreToSweep();
        }
        SweepStrategy sweepStrategy = sweepStrategyManager.get().getOrDefault(tableRef, SweepStrategy.CONSERVATIVE);
        Optional<Sweeper> maybeSweeper = Sweeper.of(sweepStrategy);
        return maybeSweeper.map(sweeper -> doRun(tableRef, batchConfig, startRow, runType, sweeper))
                .orElseGet(SweepResults::createEmptySweepResultWithNoMoreToSweep);
    }

    private SweepResults doRun(TableReference tableRef,
                               SweepBatchConfig batchConfig,
                               byte[] startRow,
                               RunType runType,
                               Sweeper sweeper) {
        Stopwatch watch = Stopwatch.createStarted();
        long timeSweepStarted = System.currentTimeMillis();
        log.info("Beginning iteration of sweep for table {} starting at row {}",
                LoggingArgs.tableRef(tableRef),
                UnsafeArg.of("startRow", PtBytes.encodeHexString(startRow)));
        // Earliest start timestamp of any currently open transaction, with two caveats:
        // (1) unreadableTimestamps are calculated via wall-clock time, and so may not be correct
        //     under pathological clock conditions
        // (2) immutableTimestamps do not account for locks have timed out after checking their locks;
        //     such a transaction may have a start timestamp less than the immutableTimestamp, and it
        //     could still get successfully committed (its commit timestamp may or may not be less than
        //     the immutableTimestamp
        // Note that this is fine, because we'll either
        // (1) force old readers to abort (if they read a garbage collection sentinel), or
        // (2) force old writers to retry (note that we must roll back any uncommitted transactions that
        //     we encounter
        long sweepTs = sweeper.getSweepTimestamp(specialTimestampsSupplier);
        CandidateCellForSweepingRequest request = ImmutableCandidateCellForSweepingRequest.builder()
                .startRowInclusive(startRow)
                .batchSizeHint(batchConfig.candidateBatchSize())
                .maxTimestampExclusive(sweepTs)
                .shouldCheckIfLatestValueIsEmpty(sweeper.shouldSweepLastCommitted())
                .shouldDeleteGarbageCollectionSentinels(!sweeper.shouldAddSentinels())
                .build();

        SweepableCellFilter sweepableCellFilter = new SweepableCellFilter(commitTsCache, sweeper, sweepTs);
        try (ClosableIterator<List<CandidateCellForSweeping>> candidates = keyValueService.getCandidateCellsForSweeping(
                    tableRef, request)) {
            ExaminedCellLimit limit = new ExaminedCellLimit(startRow, batchConfig.maxCellTsPairsToExamine());
            Iterator<BatchOfCellsToSweep> batchesToSweep = getBatchesToSweep(
                        candidates, batchConfig, sweepableCellFilter, limit);
            long totalCellTsPairsExamined = 0;
            long totalCellTsPairsDeleted = 0;

            byte[] lastRow = startRow;
            while (batchesToSweep.hasNext()) {
                BatchOfCellsToSweep batch = batchesToSweep.next();

                /*
                 * At this point cells were merged in batches of at least deleteBatchSize blocks per batch. Therefore we
                 * expect most batches to have slightly more than deleteBatchSize blocks. Partitioning such batches with
                 * deleteBatchSize as a limit results in a small second batch, which is bad for performance reasons.
                 * Therefore, deleteBatchSize is doubled.
                 */
                long cellsDeleted = sweepBatch(tableRef, batch.cells(), runType, 2 * batchConfig.deleteBatchSize());
                totalCellTsPairsDeleted += cellsDeleted;

                long cellsExamined = batch.numCellTsPairsExamined();
                totalCellTsPairsExamined += cellsExamined;

                metricsManager.ifPresent(manager -> manager.updateCellExaminedDeleted(cellsExamined, cellsDeleted));

                lastRow = batch.lastCellExamined().getRowName();
            }
            return SweepResults.builder()
                    .previousStartRow(Optional.of(startRow))
                    .nextStartRow(Arrays.equals(startRow, lastRow) ? Optional.empty() : Optional.of(lastRow))
                    .cellTsPairsExamined(totalCellTsPairsExamined)
                    .staleValuesDeleted(totalCellTsPairsDeleted)
                    .minSweptTimestamp(sweepTs)
                    .timeInMillis(watch.elapsed(TimeUnit.MILLISECONDS))
                    .timeSweepStarted(timeSweepStarted)
                    .build();
        }
    }

    /**
     * Returns batches with at least batchConfig.deleteBatchSize blocks per batch.
     */
    private Iterator<BatchOfCellsToSweep> getBatchesToSweep(Iterator<List<CandidateCellForSweeping>> candidates,
                                                            SweepBatchConfig batchConfig,
                                                            SweepableCellFilter sweepableCellFilter,
                                                            ExaminedCellLimit limit) {
        Iterator<BatchOfCellsToSweep> cellsToSweep = Iterators.transform(
                Iterators.filter(candidates, list -> !list.isEmpty()),
                sweepableCellFilter::getCellsToSweep);
        return new CellsToSweepPartitioningIterator(cellsToSweep, batchConfig.deleteBatchSize(), limit);
    }

    /**
     * Returns the number of blocks - (cell, timestamp) pairs - that were deleted.
     */
    private int sweepBatch(TableReference tableRef, List<CellToSweep> batch, RunType runType,
            int deleteBatchSize) {
        int numberOfSweptCells = 0;

        Multimap<Cell, Long> currentBatch = ArrayListMultimap.create();
        List<Cell> currentBatchSentinels = Lists.newArrayList();

        for (CellToSweep cell : batch) {
            if (cell.needsSentinel()) {
                currentBatchSentinels.add(cell.cell());
            }

            // Taking an immutable copy is done here to allow for faster sublist extraction.
            List<Long> currentCellTimestamps = ImmutableList.copyOf(cell.sortedTimestamps());

            if (currentBatch.size() + currentCellTimestamps.size() < deleteBatchSize) {
                currentBatch.putAll(cell.cell(), currentCellTimestamps);
            } else {
                while (currentBatch.size() + currentCellTimestamps.size() >= deleteBatchSize) {
                    int numberOfTimestampsForThisBatch = deleteBatchSize - currentBatch.size();

                    currentBatch.putAll(cell.cell(), currentCellTimestamps.subList(0, numberOfTimestampsForThisBatch));
                    if (runType == RunType.FULL) {
                        cellsSweeper.sweepCells(tableRef, currentBatch, currentBatchSentinels);
                    }
                    numberOfSweptCells += currentBatch.size();

                    currentBatch.clear();
                    currentBatchSentinels.clear();
                    currentCellTimestamps = currentCellTimestamps.subList(
                            numberOfTimestampsForThisBatch, currentCellTimestamps.size());
                }
                currentBatch.putAll(cell.cell(), currentCellTimestamps);
            }
        }

        if (!currentBatch.isEmpty() && runType == RunType.FULL) {
            cellsSweeper.sweepCells(tableRef, currentBatch, currentBatchSentinels);
        }
        numberOfSweptCells += currentBatch.size();

        return numberOfSweptCells;
    }
}<|MERGE_RESOLUTION|>--- conflicted
+++ resolved
@@ -61,12 +61,8 @@
     private final SpecialTimestampsSupplier specialTimestampsSupplier;
     private final SweepStrategyManager sweepStrategyManager;
     private final CellsSweeper cellsSweeper;
-<<<<<<< HEAD
     private final Optional<LegacySweepMetrics> metricsManager;
-=======
-    private final Optional<SweepMetricsManager> metricsManager;
     private final CommitTsCache commitTsCache;
->>>>>>> 8e208e09
 
     public SweepTaskRunner(
             KeyValueService keyValueService,
