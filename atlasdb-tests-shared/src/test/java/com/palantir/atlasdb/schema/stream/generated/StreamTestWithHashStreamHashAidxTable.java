--- conflicted
+++ resolved
@@ -757,9 +757,5 @@
      * {@link UnsignedBytes}
      * {@link ValueType}
      */
-<<<<<<< HEAD
-    static String __CLASS_HASH = "mTGILhkBbzeTEaZAe8Eqpg==";
-=======
-    static String __CLASS_HASH = "wpUjgbnce10Lxgmf3AdZ6A==";
->>>>>>> ac755b2a
+    static String __CLASS_HASH = "edn2wopHGkw2IhP8P85htA==";
 }