--- conflicted
+++ resolved
@@ -29,11 +29,7 @@
 
 import com.google.common.collect.Iterables;
 import com.google.common.collect.Queues;
-<<<<<<< HEAD
-import com.google.common.util.concurrent.MoreExecutors;
 import com.palantir.atlasdb.keyvalue.api.BatchColumnRangeSelection;
-=======
->>>>>>> 364f0fba
 import com.palantir.atlasdb.keyvalue.api.Cell;
 import com.palantir.atlasdb.keyvalue.api.ColumnRangeSelection;
 import com.palantir.atlasdb.keyvalue.api.ColumnSelection;
@@ -233,32 +229,27 @@
     }
 
     @Override
-<<<<<<< HEAD
-    public ClosableIterator<AgnosticLightResultRow> getRowsColumnRangeCounts(List<byte[]> rows,
-                                                                             long ts,
-                                                                             ColumnRangeSelection columnRangeSelection) {
+    public ClosableIterator<AgnosticLightResultRow> getRowsColumnRangeCounts(
+            List<byte[]> rows,
+            long ts,
+            ColumnRangeSelection columnRangeSelection) {
         FullQuery query = queryFactory.getRowsColumnRangeCountsQuery(rows, ts, columnRangeSelection);
-        AgnosticLightResultSet results = conns.get().selectLightResultSetUnregisteredQuery(query.getQuery(), query.getArgs());
+        AgnosticLightResultSet results =
+                conns.get().selectLightResultSetUnregisteredQuery(query.getQuery(), query.getArgs());
         results.setFetchSize(Math.max(rows.size(), MAX_ROW_COLUMN_RANGES_FETCH_SIZE));
         return ClosableIterators.wrap(results.iterator(), results);
     }
 
     @Override
-    public ClosableIterator<AgnosticLightResultRow> getRowsColumnRange(Map<byte[], BatchColumnRangeSelection> columnRangeSelectionsByRow, long ts) {
+    public ClosableIterator<AgnosticLightResultRow> getRowsColumnRange(
+            Map<byte[], BatchColumnRangeSelection> columnRangeSelectionsByRow,
+            long ts) {
         FullQuery query = queryFactory.getRowsColumnRangeQuery(columnRangeSelectionsByRow, ts);
-        AgnosticLightResultSet results = conns.get().selectLightResultSetUnregisteredQuery(query.getQuery(), query.getArgs());
-        int totalSize = columnRangeSelectionsByRow.values().stream().mapToInt(BatchColumnRangeSelection::getBatchHint).sum();
+        AgnosticLightResultSet results =
+                conns.get().selectLightResultSetUnregisteredQuery(query.getQuery(), query.getArgs());
+        int totalSize =
+                columnRangeSelectionsByRow.values().stream().mapToInt(BatchColumnRangeSelection::getBatchHint).sum();
         results.setFetchSize(Math.max(totalSize, MAX_ROW_COLUMN_RANGES_FETCH_SIZE));
-=======
-    public ClosableIterator<AgnosticLightResultRow> getRowsColumnRange(
-            List<byte[]> rows,
-            long ts,
-            ColumnRangeSelection columnRangeSelection) {
-        FullQuery query = queryFactory.getRowsColumnRangeQuery(rows, ts, columnRangeSelection);
-        AgnosticLightResultSet results = conns.get()
-                .selectLightResultSetUnregisteredQuery(query.getQuery(), query.getArgs());
-        results.setFetchSize(columnRangeSelection.getBatchHint() * rows.size());
->>>>>>> 364f0fba
         return ClosableIterators.wrap(results.iterator(), results);
     }
 
