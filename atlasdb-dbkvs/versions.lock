--- conflicted
+++ resolved
@@ -50,10 +50,7 @@
                 "com.palantir.remoting2:jackson-support",
                 "com.palantir.remoting2:tracing",
                 "com.palantir.remoting3:jackson-support",
-<<<<<<< HEAD
-=======
                 "com.palantir.remoting3:keystores",
->>>>>>> 86a33dfc
                 "com.palantir.remoting3:tracing",
                 "com.palantir.tokens:auth-tokens"
             ]
@@ -389,25 +386,17 @@
             ]
         },
         "com.palantir.remoting-api:service-config": {
-<<<<<<< HEAD
-            "locked": "1.4.0"
-=======
             "locked": "1.4.0",
             "transitive": [
                 "com.palantir.remoting3:http-clients"
             ]
->>>>>>> 86a33dfc
         },
         "com.palantir.remoting-api:ssl-config": {
             "locked": "1.4.0",
             "transitive": [
                 "com.palantir.atlasdb:atlasdb-api",
-<<<<<<< HEAD
-                "com.palantir.remoting-api:service-config"
-=======
                 "com.palantir.remoting-api:service-config",
                 "com.palantir.remoting3:keystores"
->>>>>>> 86a33dfc
             ]
         },
         "com.palantir.remoting-api:tracing": {
@@ -798,10 +787,7 @@
                 "com.palantir.remoting2:jackson-support",
                 "com.palantir.remoting2:tracing",
                 "com.palantir.remoting3:jackson-support",
-<<<<<<< HEAD
-=======
                 "com.palantir.remoting3:keystores",
->>>>>>> 86a33dfc
                 "com.palantir.remoting3:tracing",
                 "com.palantir.tokens:auth-tokens"
             ]
@@ -1137,25 +1123,17 @@
             ]
         },
         "com.palantir.remoting-api:service-config": {
-<<<<<<< HEAD
-            "locked": "1.4.0"
-=======
             "locked": "1.4.0",
             "transitive": [
                 "com.palantir.remoting3:http-clients"
             ]
->>>>>>> 86a33dfc
         },
         "com.palantir.remoting-api:ssl-config": {
             "locked": "1.4.0",
             "transitive": [
                 "com.palantir.atlasdb:atlasdb-api",
-<<<<<<< HEAD
-                "com.palantir.remoting-api:service-config"
-=======
                 "com.palantir.remoting-api:service-config",
                 "com.palantir.remoting3:keystores"
->>>>>>> 86a33dfc
             ]
         },
         "com.palantir.remoting-api:tracing": {
