/**
 * Copyright 2016 Palantir Technologies
 *
 * Licensed under the BSD-3 License (the "License");
 * you may not use this file except in compliance with the License.
 * You may obtain a copy of the License at
 *
 * http://opensource.org/licenses/BSD-3-Clause
 *
 * Unless required by applicable law or agreed to in writing, software
 * distributed under the License is distributed on an "AS IS" BASIS,
 * WITHOUT WARRANTIES OR CONDITIONS OF ANY KIND, either express or implied.
 * See the License for the specific language governing permissions and
 * limitations under the License.
 */
package com.palantir.atlasdb.keyvalue.cassandra;

import java.util.List;
import java.util.concurrent.atomic.AtomicInteger;

import org.apache.cassandra.thrift.CASResult;
import org.apache.cassandra.thrift.Cassandra.Client;
import org.apache.cassandra.thrift.Column;
import org.apache.cassandra.thrift.ConsistencyLevel;
import org.apache.thrift.TException;
import org.slf4j.Logger;
import org.slf4j.LoggerFactory;

import com.google.common.collect.ImmutableList;
import com.palantir.atlasdb.keyvalue.api.TableReference;
import com.palantir.common.base.Throwables;

class Heartbeat implements Runnable {
<<<<<<< HEAD
    private final CassandraClientPool clientPool;
=======
    private static final Logger log = LoggerFactory.getLogger(Heartbeat.class);

    private final CassandraClientPool clientPool;
    private final TracingQueryRunner queryRunner;
>>>>>>> 9628d7cd
    private final AtomicInteger heartbeatCount;
    private final TableReference lockTable;
    private final ConsistencyLevel writeConsistency;
    private final long lockId;

    Heartbeat(CassandraClientPool clientPool,
<<<<<<< HEAD
              AtomicInteger heartbeatCount,
              String lockTableName,
              ConsistencyLevel writeConsistency,
              long lockId) {
=======
            TracingQueryRunner queryRunner,
            AtomicInteger heartbeatCount,
            TableReference lockTable,
            ConsistencyLevel writeConsistency,
            long lockId) {
>>>>>>> 9628d7cd
        this.clientPool = clientPool;
        this.queryRunner = queryRunner;
        this.heartbeatCount = heartbeatCount;
        this.lockTable = lockTable;
        this.writeConsistency = writeConsistency;
        this.lockId = lockId;
    }

    @Override
    public void run() {
        try {
            try {
                clientPool.runWithRetry(this::beat);
            } catch (TException e) {
                throw Throwables.throwUncheckedException(e);
            }
        } catch (Throwable throwable) {
            // Avoid letting heartbeat thread die
            log.error("Heartbeat threw unexpected exception {}", throwable, throwable);
        }
    }

    private Void beat(Client client) throws TException {
        Column ourUpdate = SchemaMutationLock.lockColumnFromIdAndHeartbeat(lockId, heartbeatCount.get() + 1);

        List<Column> expected = ImmutableList.of(
                SchemaMutationLock.lockColumnFromIdAndHeartbeat(lockId, heartbeatCount.get()));

        if (Thread.currentThread().isInterrupted()) {
            log.debug("Cancelled {}", this);
            return null;
        }

        CASResult casResult = writeDdlLockWithCas(client, ourUpdate, expected);
        if (casResult.isSuccess()) {
            heartbeatCount.incrementAndGet();
        } else {
            log.warn("Unable to update lock for {}", this);
            SchemaMutationLock.handleForcedLockClear(casResult, lockId, heartbeatCount.get());
        }
        log.debug("Completed {}", this);
        return null;
    }

    private CASResult writeDdlLockWithCas(Client client, Column ourUpdate, List<Column> expected) throws TException {
        return queryRunner.run(client, lockTable,
                () -> client.cas(
                        SchemaMutationLock.getGlobalDdlLockRowName(),
                        lockTable.getQualifiedName(),
                        expected,
                        ImmutableList.of(ourUpdate),
                        ConsistencyLevel.SERIAL,
                        writeConsistency));
    }

    @Override
    public String toString() {
        return "Heartbeat{"
                + "lockId=" + lockId
                + ", lockTable='" + lockTable + '\''
                + ", writeConsistency=" + writeConsistency
                + ", heartbeatCount=" + heartbeatCount
                + '}';
    }
}<|MERGE_RESOLUTION|>--- conflicted
+++ resolved
@@ -31,32 +31,21 @@
 import com.palantir.common.base.Throwables;
 
 class Heartbeat implements Runnable {
-<<<<<<< HEAD
-    private final CassandraClientPool clientPool;
-=======
     private static final Logger log = LoggerFactory.getLogger(Heartbeat.class);
 
     private final CassandraClientPool clientPool;
     private final TracingQueryRunner queryRunner;
->>>>>>> 9628d7cd
     private final AtomicInteger heartbeatCount;
     private final TableReference lockTable;
     private final ConsistencyLevel writeConsistency;
     private final long lockId;
 
     Heartbeat(CassandraClientPool clientPool,
-<<<<<<< HEAD
+              TracingQueryRunner queryRunner,
               AtomicInteger heartbeatCount,
-              String lockTableName,
+              TableReference lockTable,
               ConsistencyLevel writeConsistency,
               long lockId) {
-=======
-            TracingQueryRunner queryRunner,
-            AtomicInteger heartbeatCount,
-            TableReference lockTable,
-            ConsistencyLevel writeConsistency,
-            long lockId) {
->>>>>>> 9628d7cd
         this.clientPool = clientPool;
         this.queryRunner = queryRunner;
         this.heartbeatCount = heartbeatCount;
