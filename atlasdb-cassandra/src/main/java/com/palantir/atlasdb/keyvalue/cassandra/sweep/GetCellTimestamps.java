--- conflicted
+++ resolved
@@ -110,27 +110,13 @@
 
     private Optional<byte[]> determineSafeRangeEndInclusive(byte[] rangeStart) {
         KeyRange keyRange = new KeyRange().setStart_key(rangeStart).setEnd_key(new byte[0]).setCount(batchHint);
-<<<<<<< HEAD
-        SlicePredicate slicePredicate = SlicePredicates.create(SlicePredicates.Range.ALL, SlicePredicates.Limit.ONE);
+        SlicePredicate slicePredicate = SlicePredicates.create(SlicePredicates.Range.ALL, SlicePredicates.Limit.ZERO);
 
         List<KeySlice> rows = rowGetter.getRows("getCandidateCellsForSweeping", keyRange, slicePredicate);
         if (rows.isEmpty()) {
             return Optional.empty();
         } else {
             return Optional.of(Iterables.getLast(rows).getKey());
-=======
-        SlicePredicate slicePredicate = SlicePredicates.create(SlicePredicates.Range.ALL, SlicePredicates.Limit.ZERO);
-        try {
-            List<KeySlice> rows = rowGetter.getRows("getCandidateCellsForSweeping", keyRange, slicePredicate);
-            if (rows.isEmpty()) {
-                return Optional.empty();
-            } else {
-                return Optional.of(Iterables.getLast(rows).getKey());
-            }
-        } catch (Exception e) {
-            // TODO(nziebart): handle QoS exceptions here
-            throw Throwables.throwUncheckedException(e);
->>>>>>> 0c293300
         }
     }
 
