--- conflicted
+++ resolved
@@ -20,7 +20,6 @@
 import java.util.Comparator;
 import java.util.List;
 import java.util.Map;
-import java.util.Optional;
 import java.util.stream.Collectors;
 
 import org.apache.cassandra.thrift.KeyRange;
@@ -35,10 +34,6 @@
 import com.palantir.atlasdb.keyvalue.cassandra.CqlExecutor;
 import com.palantir.atlasdb.keyvalue.cassandra.paging.RowGetter;
 import com.palantir.atlasdb.keyvalue.cassandra.thrift.SlicePredicates;
-<<<<<<< HEAD
-import com.palantir.common.base.Throwables;
-=======
->>>>>>> f236d3b8
 
 public class GetCellTimestamps {
 
@@ -47,8 +42,6 @@
     private final TableReference tableRef;
     private final byte[] startRowInclusive;
     private final int batchHint;
-
-    private byte[] endRowInclusive;
 
     private final Collection<CellWithTimestamp> timestamps = Lists.newArrayList();
 
@@ -99,34 +92,6 @@
      * tombstones (ideally this will involve catching some exception and reducing the range appropriately).
      */
     private void fetchBatchOfTimestampsBeginningAtStartRow() {
-<<<<<<< HEAD
-        Optional<byte[]> rangeEnd;
-        for (byte[] rangeStart = startRowInclusive; timestamps.isEmpty(); rangeStart = rangeEnd.get()) {
-            rangeEnd = determineSafeRangeEnd(rangeStart);
-            if (!rangeEnd.isPresent()) {
-                return;
-            }
-
-            List<CellWithTimestamp> batch = cqlExecutor.getTimestamps(tableRef, rangeStart, rangeEnd.get(), batchHint);
-            timestamps.addAll(batch);
-        }
-    }
-
-    private Optional<byte[]> determineSafeRangeEnd(byte[] rangeStart) {
-        KeyRange keyRange = new KeyRange().setStart_key(rangeStart).setEnd_key(new byte[0]).setCount(batchHint);
-        SlicePredicate slicePredicate = SlicePredicates.create(SlicePredicates.Range.ALL, SlicePredicates.Limit.ONE);
-        try {
-            List<KeySlice> rows = rowGetter.getRows("getCandidateCellsForSweeping", keyRange, slicePredicate);
-            if (rows.isEmpty()) {
-                return Optional.empty();
-            } else {
-                return Optional.of(Iterables.getLast(rows).getKey());
-            }
-        } catch (Exception e) {
-            // TODO(nziebart): handle QoS exceptions here
-            throw Throwables.throwUncheckedException(e);
-        }
-=======
         byte[] rangeStart = startRowInclusive;
 
         while (timestamps.isEmpty()) {
@@ -148,7 +113,6 @@
 
         List<KeySlice> rows = rowGetter.getRows("getCandidateCellsForSweeping", keyRange, slicePredicate);
         return rows.stream().map(KeySlice::getKey).collect(Collectors.toList());
->>>>>>> f236d3b8
     }
 
     private void fetchRemainingTimestampsForLastRow() {
